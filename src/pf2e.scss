@font-face {
  font-family: "Nodesto";
  src: url('fonts/NodestoCapsCondensed.otf');
}
@font-face {
  font-family: "Pathfinder2eActions";
  src: url('fonts/Pathfinder2eActions.ttf');
}
:root {
  --primary-background: rgb(69,74,124);
/*   --secondary-background: #b75b5b;
  --tertiary-background: darkred;
 */  
  --secondary-background: gray;
  --tertiary-background: rgb(69,74,124);
  --alternate-background: darkgray;
}
/* Nodesto Font */
.nodesto {
  font-family: "Nodesto", "Signika", "Palatino Linotype", serif;
  font-size: 18px;
  color: #444;
}
/* Flexbox */
.flexrow {
  display: flex;
  flex-direction: row;
  flex-wrap: wrap;
  justify-content: flex-start;
}
.flexrow > * {
  flex: 1;
}
.flexcol {
  display: flex;
  flex-direction: column;
  flex-wrap: nowrap;
}
.flexcol > * {
  flex: 1;
}
.tab[data-tab].active {
  display: initial;
}
/* Damage Tags */
/* ----------------------------------------- */
/*  Sheet Structure
/* ----------------------------------------- */
.pf2e.sheet .window-content {
  padding: 5px;
  font-size: 13px;
  overflow-y: hidden;
}
.pf2e.sheet .sheet-header {
  display: flex;
  flex-direction: row;
  flex-wrap: wrap;
  justify-content: flex-start;
  flex: 0 0 100%;
  height: 48px;
}
.pf2e.sheet .sheet-header > * {
  flex: 1;
}
.pf2e.sheet .sheet-header h1 {
  margin: 0;
  border: none;
}
.pf2e.sheet .sheet-header h1 > input {
  height: 44px;
  width: 100%;
  margin: 2px;
  font-family: "Nodesto", "Signika", "Palatino Linotype", serif;
  font-size: 18px;
  color: #444;
  font-size: 36px;
  border: none;
}
.pf2e.sheet .sheet-body {
  height: calc(100% - 48px);
  overflow: hidden;
  display: flex;
  flex-direction: column;
  flex-wrap: nowrap;
}
/* ----------------------------------------- */
/*  Generic Sheet Styling
/* ----------------------------------------- */
.pf2e.sheet form {
  width: 100%;
  height: 100%;
  overflow: hidden;
  /* Form Elements */
  /* Select Fields */
  /* Sheet Tabs */
  /* Tags */
}
.pf2e.sheet form input[type="text"] {
  width: calc(100% - 2px);
  height: calc(100% - 2px);
  background: none;
  padding: 0;
  margin: 1px 0;
  color: #444;
  border: 1px solid transparent;
}
.pf2e.sheet form input[type="text"]:hover,
.pf2e.sheet form input[type="text"]:focus {
  border: 1px solid #111;
  /* box-shadow: 0 0 8px red; */
  box-shadow: 0 0 10px rgb(0, 0, 90);
}
.pf2e.sheet form select {
  font-size: 10px;
  height: 18px;
  background: rgba(255, 255, 255, 0.5);
}
.pf2e.sheet form input:disabled,
.pf2e.sheet form select:disabled,
.pf2e.sheet form textarea:disabled {
  color: #444;
  border: none;
}
.pf2e.sheet form input:disabled:hover,
.pf2e.sheet form select:disabled:hover,
.pf2e.sheet form textarea:disabled:hover,
.pf2e.sheet form input:disabled:focus,
.pf2e.sheet form select:disabled:focus,
.pf2e.sheet form textarea:disabled:focus {
  border: none;
  box-shadow: none;
}
.pf2e.sheet form span,
.pf2e.sheet form label {
  display: block;
}
.pf2e.sheet form .mce-panel span {
  display: inherit;
}
.pf2e.sheet form.editable .rollable:hover {
  color: #000;
  text-shadow: 0 0 10px rgb(0, 0, 90);
  /* text-shadow: 0 0 10px red; */
  cursor: pointer;
}
.pf2e.sheet form .sheet-tabs {
  height: 30px;
}
.pf2e.sheet form .sheet-tabs > .item {
  line-height: 24px;
  padding: 4px 8px 0;
}
.pf2e.sheet form .sheet-tabs > .item.active {
  color: #000;
  font-weight: 700;
}
.pf2e.sheet form .tab {
  flex: 1;
  overflow: hidden;
}
.pf2e.sheet form .tag {
  float: left;
  margin: 0 2px 2px 0;
  padding: 0 3px;
  font-size: 10px;
  line-height: 16px;
  border: 1px solid #999;
  border-radius: 3px;
  background: rgba(0, 0, 0, 0.05);
}
/* ---------------------------------------- */
/*  Actor Sheet
/* ---------------------------------------- */
.pf2e.actor {
  min-width: 650px;
  min-height: 450px;
  /* NPC Sheet Adjustments */
  /* ---------------------------------------- */
  /*  Navigation Tabs
  /* ---------------------------------------- */
  /* ---------------------------------------- */
  /*  Header Content
  /* ---------------------------------------- */
  /* ---------------------------------------- */
  /*  Showcase Content
  /* ---------------------------------------- */
  /* Character Details */
  /* Primary Attributes */
  /* Status Effects */
  /* ---------------------------------------- */
  /*  Sidebar Content
  /* ---------------------------------------- */
  /* ---------------------------------------- */
  /*  Abilities Tab
  /* ---------------------------------------- */
  /* ----------------------------------------- */
  /* Class List
  /* ----------------------------------------- */
  /* ---------------------------------------- */
  /*  Skills Tab
  /* ---------------------------------------- */
  /* ----------------------------------------- */
  /* Traits Tab
  /* ----------------------------------------- */
  /* ----------------------------------------- */
  /*  Main Content Tabs
  /* ----------------------------------------- */
  /* Biography */
  /* ----------------------------------------- */
  /* Inventory Tab
  /* ----------------------------------------- */
  /* Inventory List */
  /* Encumbrance Bar */
  /* ----------------------------------------- */
  /*  Spellbook Tab
  /* ----------------------------------------- */
  /* ----------------------------------------- */
  /*  Feats Tab
  /* ----------------------------------------- */
  /* ----------------------------------------- */
  /* Rest Buttons
  /* ----------------------------------------- */
}
.pf2e.actor .sidebar {
  float: left;
  width: 220px;
}
.pf2e.actor .content {
  float: right;
  width: calc(100% - 220px);
}
.pf2e.actor .floatright {
  float: right;
  /* width: calc(100% - 220px); */
}
.pf2e.actor .sheet-upper {
/*   width: 100%; */
  height: 268px;
}
.pf2e.actor .sheet-upper .sheet-header {
  height: 48px;
}
.pf2e.actor .sheet-upper .sheet-profile {
  height: 220px;
}
.pf2e.actor .sheet-upper .sheet-showcase {
  height: 220px;
}
.pf2e.actor .sheet-navigation {
  height: 32px;
  /* width: 100%; */
  float: right;
  width: calc(100% - 220px);
}
.pf2e.actor .sheet-lower {
  width: 100%;
  
  height: calc(100% - 48px);
}
.pf2e.actor .sheet-lower .sheet-content {
  height: calc(100% - 32px);
}
.pf2e.actor .sheet-sidebar {
  height: calc(100% - 48px);
  display: flex;
  flex-direction: column;
  flex-wrap: nowrap;
  overflow-y: auto;
  overflow-x: hidden;
}
.pf2e.actor .sheet-sidebar > * {
  flex: 1;
}
.pf2e.actor.npc-sheet .sheet-upper {
  height: 220px;
}
.pf2e.actor.npc-sheet .sheet-upper .sheet-showcase {
  height: calc(220px - 48px);
}
.pf2e.actor.npc-sheet .sheet-lower {
  height: calc(100% - 220px - 32px);
}
.pf2e.actor .sheet-navigation {
  border-top: 1px solid var(--secondary-background);
  border-bottom: 1px solid var(--primary-background);
}
.pf2e.actor .sheet-navigation .sheet-tabs > .item {
  border-radius: 5px 5px 0 0;
}
.pf2e.actor .sheet-navigation .sheet-tabs > .item.active {
  border: 1px solid #666;
  border-bottom: none;
  /* box-shadow: 0 0 10px inset #ff6400; */
  background: var(--primary-background);
  color: #fff;
  text-shadow: none;
}
.pf2e.actor .sheet-header {
  border-bottom: 1px solid var(--primary-background);
}
.pf2e.actor .sheet-header h1 {
  margin: 0;
  border: none;
}
.pf2e.actor .sheet-header h1.charname {
  flex: 2;
}
.pf2e.actor .sheet-header .editsheet {
  flex: 3;
  font-size: 10px;
  text-align: center;
  margin-top: 3px;
}
.pf2e.actor .sheet-header h1 > input {
  height: 40px;
  width: 100%;
  margin: 2px;
  font-family: "Nodesto", "Signika", "Palatino Linotype", serif;
  font-size: 18px;
  color: #444;
  font-size: 36px;
}
.pf2e.actor .sheet-header .charlevel {
  flex: 0 0 150px;
  height: 44px;
  display: flex;
  flex-direction: column;
  flex-wrap: nowrap;
  align-items: flex-end;
  text-align: right;
}
.pf2e.actor .sheet-header .charlevel > * {
  flex: 1;
}
.pf2e.actor .sheet-header .charlevel .level {
  flex: 0 0 20px;
  width: 100%;
  display: flex;
  flex-direction: row;
  flex-wrap: wrap;
  justify-content: flex-start;
  font-family: "Nodesto", "Signika", "Palatino Linotype", serif;
  font-size: 18px;
  color: #444;
  font-size: 20px;
  line-height: 20px;
}
.pf2e.actor .sheet-header .charlevel .level > * {
  flex: 1;
}
.pf2e.actor .sheet-header .charlevel .level > input[type="text"] {
  flex: 0 0 26px;
  height: 20px;
  text-align: center;
}
.pf2e.actor .sheet-header .charlevel .xpbar {
  width: 100%;
  flex: 0 0 8px;
  background: #666;
  border: 1px solid #000;
  border-radius: 3px;
}
.pf2e.actor .sheet-header .charlevel .xpbar .bar {
  height: 4px;
  margin: 1px;
  display: block;
  background: #afebff;
  border: 1px solid #000;
  border-radius: 2px;
}
.pf2e.actor .sheet-header .charlevel .experience {
  flex: 0 0 16px;
  display: flex;
  flex-direction: row;
  flex-wrap: wrap;
  justify-content: flex-start;
  justify-content: flex-end;
}
.pf2e.actor .sheet-header .charlevel .experience > * {
  flex: 1;
}
.pf2e.actor .sheet-header .charlevel .experience > input[type="text"] {
  flex: 1;
  text-align: right;
  height: 16px;
}
.pf2e.actor .details {
  height: 30px;
  list-style: none;
  margin: 0;
  padding: 0;
  border-bottom: 1px solid var(--secondary-background);
}
.pf2e.actor .details .character-detail {
  width: 33.33%;
  height: 30px;
  float: left;
  padding: 3px;
  border-right: 1px solid var(--secondary-background);
}
.pf2e.actor .details .character-detail:last-child {
  border-right: none;
}
.pf2e.actor .details .character-detail > input {
  font-family: "Nodesto", "Signika", "Palatino Linotype", serif;
  font-size: 18px;
  color: #444;
  font-size: 20px;
}
.pf2e.actor .primary-attributes {
  height: 80px;
  width: 100%;
  display: flex;
  flex-direction: row;
  flex-wrap: wrap;
  justify-content: flex-start;
  border-bottom: 1px solid var(--secondary-background);
}
.pf2e.actor .primary-attributes > * {
  flex: 1;
}
.pf2e.actor .primary-attributes .attribute {
  flex: 0 0 25%;
  height: 79px;
  padding: 4px;
  border-right: 1px solid var(--secondary-background);
}
.pf2e.actor .primary-attributes .attribute:last-child {
  margin-right: 0;
  border-right: none;
}
.pf2e.actor .primary-attributes .attribute .attribute-name {
  position: relative;
  height: 22px;
  margin: 0 0 2px;
  line-height: 22px;
  font-family: "Nodesto", "Signika", "Palatino Linotype", serif;
  font-size: 18px;
  color: #444;
  text-align: center;
  border-bottom: 1px solid var(--secondary-background);
}
.pf2e.actor .primary-attributes .attribute .attribute-name .npc-roll-hp {
  position: absolute;
  right: 2px;
}
.pf2e.actor .primary-attributes .attribute .attribute-value {
  display: flex;
  flex-direction: row;
  flex-wrap: wrap;
  justify-content: flex-start;
  height: 32px;
  font-family: "Nodesto", "Signika", "Palatino Linotype", serif;
  font-size: 18px;
  color: #444;
  font-size: 20px;
  line-height: 32px;
  text-align: center;
}
.pf2e.actor .primary-attributes .attribute .attribute-value > * {
  flex: 1;
}
.pf2e.actor .primary-attributes .attribute .attribute-footer {
  height: 16px;
  text-align: center;
}
.pf2e.actor .primary-attributes .attribute .attribute-footer span {
  display: inline-block;
}
.pf2e.actor .primary-attributes .attribute .attribute-footer input {
  max-width: 24px;
}
.pf2e.actor .primary-attributes .attribute .attribute-footer input.temphp {
  max-width: 45%;
}
.pf2e.actor .primary-attributes .attribute .attribute-footer input.hit-dice {
  min-width: 16px;
  max-width: 16px;
  text-align: right;
}
.pf2e.actor .primary-attributes .attribute .attribute-footer input[name="data.attributes.speed.value"] {
  max-width: none;
  text-align: left;
}
.pf2e.actor .primary-attributes .attribute .attribute-footer input.speed,
.pf2e.actor .primary-attributes .attribute .attribute-footer input.hpformula {
  max-width: 90%;
}
.pf2e.actor .primary-attributes .attribute .attribute-footer a.rest {
  padding: 0 2px;
  background: rgba(255, 255, 255, 0.25);
  border: 1px solid var(--secondary-background);
  border-radius: 2px;
}
.pf2e.actor .primary-attributes .attribute .attribute-footer.recharge input[type="checkbox"] {
  margin: 1px;
}
.pf2e.actor .statuses {
  width: 100%;
  height: 30px;
  margin: 0;
  display: flex;
  flex-direction: row;
  flex-wrap: wrap;
  justify-content: flex-start;
}
.pf2e.actor .statuses > * {
  flex: 1;
}
.pf2e.actor .statuses .status {
  line-height: 30px;
  padding: 0 6px;
  border-right: 1px solid var(--secondary-background);
  font-size: 14px;
  display: flex;
  flex-direction: row;
  flex-wrap: wrap;
  justify-content: flex-start;
}
.pf2e.actor .statuses .status > * {
  flex: 1;
}
.pf2e.actor .statuses .status.death {
  flex: 0 0 50%;
}
.pf2e.actor .statuses .status:last-child {
  border-right: none;
}
.pf2e.actor .statuses .status h4 {
  flex: 1;
  margin: 0;
  font-size: 12px;
  font-family: "Nodesto", "Signika", "Palatino Linotype", serif;
  font-size: 18px;
  color: #444;
}
.pf2e.actor .statuses .status .status-value {
  flex: none;
}
.pf2e.actor .statuses .status .status-value > * {
  display: inline-block;
  margin-right: 5px;
}
.pf2e.actor .statuses .status .status-value > input[type="text"] {
  height: 20px;
  max-width: 20px;
  margin: 0;
}
.pf2e.actor .statuses .status .status-value > input[type="checkbox"] {
  position: relative;
  top: 2px;
}
.pf2e.actor img.sheet-profile {
  /* border: none; */
  border: 1px solid var(--secondary-background);
  object-fit: contain;
}
.pf2e.actor .sheet-sidebar {
  border-right: 1px solid var(--primary-background);
}
.pf2e.actor .sheet-sidebar .tab {
  height: 100%;
  padding-top: 2px;
  overflow-y: auto;
}
.pf2e.actor .abilities .defense-list {
  display: grid;
  grid: "defense" 40px / auto;
  grid-auto-rows: 40px;
  list-style: none;
  margin: 0;
  padding: 0;
}
.pf2e.actor .npc-defense-list {
  display: grid;
  grid: "defense" 40px / auto;
  grid-auto-rows: 40px;
  list-style: none;
  margin: 0;
  margin-left: 5px;
  padding: 0;
}
.pf2e.actor .pf-heading {
  /* flex: 0 0 24px; */
  font-family: "Nodesto", "Signika", "Palatino Linotype", serif;
  font-size: 24px;
  line-height: 24px;
  color: #fff;
  background: var(--primary-background);
  text-align: center;
  margin: 0;
  padding: 0;
}
.pf2e.actor .pf-sub-category {
  /* flex: 0 0 24px; */
  /* font-family: "Nodesto", "Signika", "Palatino Linotype", serif; */
  font-weight: bold;
  font-size: 1em;
  line-height: 20px;
  color: #fff;
  background: var(--secondary-background);
  text-align: center;
  margin: 0;
  padding: 0;
}
.pf2e.actor .pf-bluelist {
  color: #fff;
  background: var(--primary-background);
}
.pf2e.actor .pf-add-item-row {
  font-weight: 700;
  line-height: 20px;
  text-align: center;
  font-size: 10px;
  background: var(--primary-background);
}
.pf2e.actor .pf-redbackground {
  background: var(--secondary-background);
  color: white;
  height: 32px;
  margin-top: 2px;
}
.pf2e.actor .pf-indent {
  text-indent: 10px;
}
.pf2e.actor .pf-width-100 {
  width: 100%;
}
.pf2e.actor .pf-title {
  background: var(--tertiary-background);
  height: 16px;
  border: 1px solid var(--tertiary-background);
  text-align: center;
  align-self: start;
  margin-bottom: -1px;
  color: #fff;
  border-top-left-radius: 5px;
  border-top-right-radius: 5px;
}
.pf2e.actor .pf-value {
  background: #fff;
  border: 1px solid var(--tertiary-background);
  text-align: center;
}
.pf2e.actor .pf-rank {
  letter-spacing: -3px;
  font-size: 14px;
  line-height: 16px;
}
.pf2e.actor .pf-container {
  grid: "title" 15px "value" auto / auto;
  margin-top: 2px;
  justify-self: center;
}
.pf2e.actor .pf-small {
  height: 20px;
}
.pf2e.actor .pf-large {
  font-size: 26px;
  height: 32px;
}
.pf2e.actor .abilities .ac-list {
  display: grid;
  grid: "score items" 38px "score items" 38px / 73px auto;
  margin: unset;
  padding: unset;
  background: var(--secondary-background);
}
.pf2e.actor .abilities .npc-defence-list {
  display: grid;
  grid: "ac current max" 38px / 73px 73px 73px;
  margin: unset;
  padding: unset;
  background: var(--secondary-background);
}
.pf2e.actor .abilities .npc-defence-list .ac-value {
  height: 16px;
  font-size: 12px;
  width: 46px;
}
.pf2e.actor .abilities .npc-defence-list .ac-item {
  height: 13px;
  font-size: 11px;
  width: 46px;
}
.pf2e.actor .abilities .ac-grid {
  display: grid;
  grid: "item item item" 32px / 33% 33% 33%;
  margin: unset;
  margin-top: 1px;
  padding: unset;
  background: var(--secondary-background);
  height: 32px;
}
/* .pf2e.actor .abilities .ac-list > * {
  width: 60px;  
} */
.pf2e.actor .abilities .ac-list .ac-value {
  height: 16px;
  font-size: 12px;
  width: 46px;
}
.pf2e.actor .abilities .ac-list .ac-item {
  height: 13px;
  font-size: 11px;
  width: 46px;
}
/* .pf2e.actor .abilities .ac-list .ac-armor-type {
  grid-area: armor;
  width: 133px;
} */
.pf2e.actor .abilities .armor-class {
  grid-row-start: 1;
  grid-row-end: 3;
  grid-column-start: 1;
  grid-column-end: 2;
  align-self: center;
  background: #fff;
  height: 64px;
  width: 64px;
  border: 1px solid;
  border-radius: 33px;
  font-size: 42px;
  text-align: center;
}
.pf2e.actor .abilities .shield-value {
  grid-row-start: 1;
  grid-row-end: 3;
  grid-column-start: 1;
  grid-column-end: 2;
  align-self: end;
  justify-self: end;
  height: 26px;
  width: 26px;
  background: #fff;
  border: 1px solid;
  font-size: 22px;
  text-align: center;
  border-radius: 14px;
  margin-right: 2px;
  margin-bottom: 2px;
}
.pf2e.actor .abilities .hp-list {
  display: grid;
  grid: "li" 50px / auto;
  grid-auto-rows: 40px;
  margin: unset;
  margin-top: 4px; 
  padding: unset;
  /* background: var(--secondary-background); */
}
.pf2e.actor .abilities .hp-list-small {
  display: grid;
  grid: "li" 34px / auto;
  /* grid-auto-rows: 40px; */
  margin: unset;
  margin-top: 4px; 
  padding: unset;
  /* background: var(--secondary-background); */
}
.pf2e.actor .abilities .li-two-grid {
  display: grid;
  grid: "temp current max" 50px / 50% 50%;
  margin: unset;
  align-self: center;
  /* margin-top: 1px;  */
  padding: unset;
  background: var(--secondary-background);
}
.pf2e.actor .abilities .li-two-grid-small {
  display: grid;
  grid: "temp current max" 32px / 50% 50%;
  margin: unset;
  align-self: center;
  /* margin-top: 1px;  */
  padding: unset;
  background: var(--secondary-background);
}
.pf2e.actor .abilities .li-three-grid {
  display: grid;
  grid: "temp current max" 50px / 33% 33% 33%;
  margin: unset;
  align-self: center;
  /* margin-top: 1px;  */
  padding: unset;
  background: var(--secondary-background);
}
.pf2e.actor .abilities .li-four-grid {
  display: grid;
  grid: "one two three four" 32px / 25% 25% 25% 25%;
  margin: unset;
  align-self: center;
  /* margin-top: 1px;  */
  padding: unset;
  background: var(--secondary-background);
}
/* .pf2e.actor .abilities .hp-list > * {
  width: 46px;
} */
/* .pf2e.actor .abilities .hp-list .hp-temp {
  grid-area: temp;
}
.pf2e.actor .abilities .hp-list .hp-dying {
  grid-area: dying;
}
.pf2e.actor .abilities .hp-list .hp-wounds {
  grid-area: wounds;
}
.pf2e.actor .abilities .hp-list .hp-current {
  grid-area: current;
}
.pf2e.actor .abilities .hp-list .hp-max {
  grid-area: max;
} */
.pf2e.actor .abilities .hp-list .hp-current,
.pf2e.actor .abilities .hp-list .hp-max,
.pf2e.actor .abilities .hp-list .hp-temp {
  width: 64px;
}
.pf2e.actor .abilities .hp-list .hp-conditions {
  grid-area: condition;
  width: 143px;
}
.pf2e.actor .bio-container {
  display: grid;
  grid: "image bio" 220px / 220px auto;
  margin: unset;
  padding: unset;  
}
.pf2e.actor .biography .sheet-profile {
  grid-area: image;
}
.pf2e.actor .biography .bio-list {
  grid-area: bio;
  display: grid;
  grid: "bio" 40px / auto auto;
  grid-auto-rows: 40px;
  margin: unset;
  padding: unset;
  background: var(--secondary-background);
}
.pf2e.actor .biography .bio-3way {
  display: grid;
  grid: "bio" 40px / 33% 33% 33%;
  grid-auto-rows: 40px;
  margin: unset;
  padding: unset;
  background: var(--secondary-background);
}
.pf2e.actor .abilities .bio-list {
  grid-area: bio;
  display: grid;
  grid: "bio" 40px / 102px auto;
  grid-auto-rows: 40px;
  margin: unset;
  padding: unset;
  height: 32px;
  background: var(--secondary-background);
  margin-top: 3px;
  margin-bottom: 8px;
}
.pf2e.actor .abilities .bio-list .npc-bio-item {
  width: 100px;
}
.pf2e.actor .biography .bio-3way > * {
  width: 125px;
}
.pf2e.actor .biography .bio-list > * {
  width: 94px;
}
.pf2e.actor .biography .bio-list .bio-appearance,
.pf2e.actor .biography .bio-list .bio-attitude {
  grid-column-start: 1;
  grid-column-end: 3;
  width: 170px;
}

.pf2e.actor .biography .bio-list .bio-appearance > input,
.pf2e.actor .biography .bio-list .bio-attitude > input {
  text-align: start;
  word-break: break-all;
}

.pf2e.actor .biography .editor {
  grid-row-start: 2;
  grid-row-end: 3;
  grid-column-start: 1;
  grid-column-end: 3;
  height: 230px;
  padding-left: 8px;
}
/* .pf2e.actor .abilities .hp-current-value,
.pf2e.actor .abilities .hp-max-value {
  background: #fff;
  height: 32px;
  width: 64px;
  border: 1px solid;
  font-size: 26px;
  text-align: center;
} */
/* .pf2e.actor .abilities .hp-list .hp-temp-title,
.pf2e.actor .abilities .hp-list .hp-dying-title,
.pf2e.actor .abilities .hp-list .hp-wounds-title {
  background: var(--secondary-background);
  height: 16px;
  border: 1px solid #000;
  text-align: center;
  align-self: start;
  margin-top: 1px;
  color: #fff;
}
.pf2e.actor .abilities .hp-list .hp-temp-value,
.pf2e.actor .abilities .hp-list .hp-dying-value,
.pf2e.actor .abilities .hp-list .hp-wounds-value {
  height: 20px;
  background: #fff;
  align-self: end;
  border: 1px solid;
  text-align: center;
} */
.pf2e.actor .abilities .npc-defense,
.pf2e.actor .npc-defense {
  grid-row-start: auto;
  align-self: center;
  display: grid;
  grid: "score name" 32px / 40px auto;
  background: var(--secondary-background);
  margin-right: 4px;
}
.pf2e.actor .abilities .npc-defense .attribute-name,
.pf2e.actor .npc-defense .attribute-name,
.pf2e.actor .npc-defense .spelldc-name {
  grid-area: auto;
  margin: 0;
  background: var(--secondary-background);
  color: white;
  align-self: center;
  font-size: 15px;
}
.pf2e.actor .abilities .npc-defense .save-name {
  grid-area: auto;
  margin: 0;
  background: var(--secondary-background);
  color: white;
  align-self: center;
  font-size: 15px;
}
.pf2e.actor .abilities .npc-defense .defense-score,
.pf2e.actor .npc-defense .defense-score {
  grid-area: auto;  
  font-family: "Nodesto", "Signika", "Palatino Linotype", serif;
  font-size: 28px;
  text-align: center;
  background: var(--secondary-background);
  color: white;
}
.pf2e.actor .abilities .npc-defense .defense-score > input,
.pf2e.actor .npc-defense .defense-score > input {
  width: 30px;
  height: 30px;
  margin: 3px;
  font-family: "Nodesto", "Signika", "Palatino Linotype", serif;
  font-size: 28px;
  text-align: center;
  background: #fff;
  border: 1px solid;
}
.pf2e.actor .item .skill-input > input {
  width: 22px;
  height: 22px;
  margin: 1px;
  font-family: "Nodesto", "Signika", "Palatino Linotype", serif;
  font-size: 20px;
  text-align: center;
  background: #fff;
  border: 1px solid;
}
.pf2e.actor .abilities .defense {
  grid-row-start: auto;
  align-self: center;
  display: grid;
  grid: "score name rank item" 32px / 30px auto 52px 52px;
  background: var(--secondary-background);
  margin-right: 4px;
}
.pf2e.actor .abilities .defense .save-name {
  grid-area: auto;
  margin: 0;
  background: var(--secondary-background);
  color: white;
  align-self: center;
  font-size: 15px;
}
.pf2e.actor .abilities .defense .attribute-name {
  grid-area: auto;
  margin: 0;
  background: var(--secondary-background);
  color: white;
  align-self: center;
  font-size: 15px;
}
.pf2e.actor .abilities .defense-container {
  background: var(--secondary-background);
  width: 48px;
  margin-top: 2px;
}
.pf2e.actor .abilities .defense .defense-score {
  grid-area: auto;  
  font-family: "Nodesto", "Signika", "Palatino Linotype", serif;
  font-size: 28px;
  text-align: center;
  background: var(--secondary-background);
  color: white;
}
.pf2e.actor .abilities .defense .defense-score > input {
  width: 30px;
  height: 30px;
  margin: 3px;
  font-family: "Nodesto", "Signika", "Palatino Linotype", serif;
  font-size: 28px;
  text-align: center;
  background: #fff;
  border: 1px solid;
}
.pf2e.actor .abilities .defense .proficiency-name {
  grid-area: auto;
  font-size: 11px;
  height: 13px;
}
.pf2e.actor .abilities .defense .proficiency-rank {
  letter-spacing: -3px;
  grid-area: auto;
  height: 16px;
  font-size: 12px;
}
.pf2e.actor .abilities .defense .defense-item,
.pf2e.actor .abilities .defense-item {
  grid-area: auto;
  font-size: 11px;
  height: 13px;
}
.pf2e.actor .abilities .defense .defense-item-value,
.pf2e.actor .abilities .defense-item-value {
  grid-area: auto;
  height: 16px;
  font-size: 12px;
}
.pf2e.actor .npc-abilities .ability-title,
.pf2e.actor .abilities .ability-title {
  flex: 0 0 24px;
  font-family: "Nodesto", "Signika", "Palatino Linotype", serif;
  font-size: 24px;
  line-height: 24px;
  color: #fff;
  background: var(--primary-background);
  text-align: center;
  margin: 0;
  /* margin-top: 4px; */
  padding: 0;
  /* border-top: 1px solid var(--secondary-background); */
}
.pf2e.actor .npc-abilities .abilities-list {
/*   display: grid;
  grid: "ability ability ability ability ability ability" 54px / 16.6%;
  grid-auto-rows: 54px;
  list-style: none;
  margin: 0;
  padding: 0; */
  display: grid;
  grid: 38px 38px / 33.3% 33.3% 33.3%;
  grid-auto-rows: 54px;
  list-style: none;
  margin: 0;
  padding: 0;
}
.pf2e.actor .npc-abilities .ability {
  /* display: flex; */
  grid-row-start: auto;
  display: grid;
  grid: [row1-start] "id" 26px [row1-end]
        [row2-start] "mod" 26px [row2-end]
        / 100%;
  /* flex-direction: row; */
  /* flex-wrap: wrap; */
  /* justify-content: flex-start; */
  height: 26px;
  line-height: 26px;
  /* border-bottom: 1px solid var(--secondary-background); */
}
.pf2e.actor .npc-abilities .ability .ability-score {
  grid-area: score;
  align-self: center;
  justify-self: right;
  flex: 0 0 26px;
  height: 26px;
}
.pf2e.actor .npc-abilities .ability .ability-mod {
  flex: 0 0 24px;
  font-family: "Nodesto", "Signika", "Palatino Linotype", serif;
  font-size: 24px;
  line-height: 26px;
  color: #666;
  text-align: center;
}
.pf2e.actor .npc-abilities .ability .ability-mod .ability-input {
  width: 30px;
  height: 30px;
  margin: 3px;
  font-family: "Nodesto", "Signika", "Palatino Linotype", serif;
  font-size: 28px;
  text-align: center;
  background: #fff;
  border: 1px solid;
  border-radius: 4px;
  margin-left: 18px;
}
.pf2e.actor .npc-abilities .ability .ability-name {
  margin: 2px;
}

.pf2e.actor .abilities .abilities-list {
  display: grid;
  grid: "ability ability" 50px / 50%;
  grid-auto-rows: 50px;
  list-style: none;
  margin: 0;
  padding: 0;
}
.pf2e.actor .abilities .ability {
  /* display: flex; */
  grid-row-start: auto;
  display: grid;
  grid: [row1-start] "header header header header" 16px [row1-end]
        [row2-start] "id mod score blank" 26px [row2-end]
        / 46% 31% 18% 5%;
  /* flex-direction: row; */
  /* flex-wrap: wrap; */
  /* justify-content: flex-start; */
  height: 36px;
  line-height: 36px;
  /* border-bottom: 1px solid var(--secondary-background); */
}
.pf2e.actor .npc-abilities .ability > *,
.pf2e.actor .abilities .ability > * {
  flex: 1;
  align-self: center;
}
.pf2e.actor .npc-abilities .ability .ability-proficiency,
.pf2e.actor .abilities .ability .ability-proficiency {
  flex: 0 0 20px;
  height: 100%;
  text-align: left;
  padding-left: 3px;
}
.pf2e.actor .npc-abilities .ability .ability-proficiency i.fa-circle,
.pf2e.actor .abilities .ability .ability-proficiency i.fa-circle {
  font-size: 10px;
}
.pf2e.actor .npc-abilities .ability .ability-name,
.pf2e.actor .abilities .ability .ability-name {
  grid-area: header;
  /* font-family: "Nodesto", "Signika", "Palatino Linotype", serif; */
  font-size: 12px;
  color: #444;
  margin: 0;
}
.pf2e.actor .abilities .ability .ability-score {
  grid-area: score;
  align-self: center;
  justify-self: right;
  flex: 0 0 36px;
  height: 36px;
}
.pf2e.actor .npc-abilities .ability .ability-score > input,
.pf2e.actor .abilities .ability .ability-score > input {
  width: 20px;
  height: 20px;
  margin: 3px;
  /* font-family: "Nodesto", "Signika", "Palatino Linotype", serif; */
  font-size: 12px;
  color: #444;
  text-align: center;
  background: #fff;
  border: 1px solid;
}
.pf2e.actor .abilities .ability .ability-mod {
  flex: 0 0 24px;
  font-family: "Nodesto", "Signika", "Palatino Linotype", serif;
  font-size: 24px;
  line-height: 36px;
  color: #666;
  text-align: center;
}
.pf2e.actor .npc-abilities .npc-defense .ability-name,
.pf2e.actor .abilities .ability .ability-id {
  flex: 0 0 24px;
  font-family: "Nodesto", "Signika", "Palatino Linotype", serif;
  font-size: 32px;
  background: var(--secondary-background);
  border-radius: 8px;
  line-height: 28px;
  color: #fff;
  text-align: center;
}
.pf2e.actor .npc-abilities .ability .ability-mod,
.pf2e.actor .abilities .ability .ability-mod {
  grid-area: mod;
  align-self: center;
  /* border-right: 1px solid var(--secondary-background); */
}
.pf2e.actor .npc-abilities .ability .ability-name {
  grid-area: id;
  align-self: center;
  /* border-left: 1px solid var(--secondary-background); */
}
.pf2e.actor .abilities .ability .ability-id {
  grid-area: id;
  align-self: center;
  /* border-left: 1px solid var(--secondary-background); */
}
.pf2e.actor .class-levels {
  margin: 0 5px 0 0;
  height: 156px;
  overflow: hidden;
}
.pf2e.actor .class-levels .class-header {
  line-height: 20px;
  position: relative;
  margin: 3px 0 1px;
}
.pf2e.actor .class-levels .class-header h3 {
  text-align: center;
  font-family: "Nodesto", "Signika", "Palatino Linotype", serif;
  color: #444;
  font-size: 18px;
  color: #222;
  margin: 0;
}
.pf2e.actor .class-levels .class-header a.item-create {
  position: absolute;
  top: 0;
  right: 0;
  font-size: 11px;
  color: #666;
}
.pf2e.actor .class-levels .class-list {
  overflow-y: hidden;
}
.pf2e.actor .class-levels .class-list .item {
  height: 44px;
  background: rgba(0, 0, 0, 0.03);
  padding: 2px;
  border: 1px solid var(--secondary-background);
  border-radius: 2px;
  margin-bottom: 2px;
}
.pf2e.actor .class-levels .class-list .item h4,
.pf2e.actor .class-levels .class-list .item h5 {
  width: calc(100% - 44px);
  float: left;
  margin: 0;
  line-height: 20px;
  font-weight: strong;
}
.pf2e.actor .class-levels .class-list .item .item-header {
  flex: 0 0 100%;
  height: 20px;
}
.pf2e.actor .class-levels .class-list .item .item-header .class-levels {
  width: 44px;
  height: 100%;
  float: right;
  margin: 0;
  font-size: 10px;
  text-align: right;
  font-family: "Nodesto", "Signika", "Palatino Linotype", serif;
  font-size: 18px;
  color: #444;
  color: #222;
}
.pf2e.actor .class-levels .class-list .item .class-subclass {
  flex: 0 0 100%;
  height: 20px;
}
.pf2e.actor .class-levels .class-list .item .class-subclass .item-controls {
  width: 44px;
  float: right;
}
.pf2e.actor .class-levels .class-list .item .class-subclass .item-controls a {
  text-align: right;
}
.pf2e.actor .skills .skills-list,
.pf2e.actor .spellbook .skills-list {
  margin: 0;
  padding: 0;
  /* list-style: none; */
  display: grid;
  grid: "skill skill" 36px / 50% 50%;
  grid-auto-rows: 36px;
}
.pf2e.actor .spellbook .skill-grid {
  grid-area: auto;
  display: grid;
  grid: "value name rank item" 100% /  35px auto 46px 46px;
}
.pf2e.actor .pf-three-grid {
  grid-area: auto;
  display: grid;
  grid: "one two three" 100% /  auto 90px 20px;
}
.pf2e.actor .pf-two-grid {
  grid-area: auto;
  display: grid;
  /* grid: "one two three" 100% /  auto 90px 20px; */
  grid: "one two" 100% /  auto 90px;
}
.pf2e.actor .pf-justify-center {
  justify-self: center;
}
.pf2e.actor .skills .lores-list {
  margin: 0;
  padding: 0;
  /* list-style: none; */
}
.pf2e.actor .skills .martial {
  grid-area: auto;
  display: grid;
  grid: "name rank space" 100% /  auto 46px 20px;
}
.pf2e.actor .skills .skill {
  grid-area: auto;
  display: grid;
  grid: "value name rank item armor" 100% /  25px auto 46px 46px 20px;
}
.pf2e.actor .actions-list .lores-list .item,
.pf2e.actor .lores-list .item {
  grid-area: auto;
  display: grid;
  grid: "value name rank item armor" 36px /  32px auto 46px 46px 20px;
}
.pf2e.actor .skill-container .item-item {
  height: 16px;  
  margin-top: 2px;
  font-size: 12px;
}
.pf2e.actor .skills .skill-container,
.pf2e.actor .spellbook .skill-container {
  display: grid;
  grid: "title" 12px "value" 18px / auto;
  background: var(--secondary-background);
  height: 32px;
  align-self: center;
}
.pf2e.actor .skills .skill-container .skill-proficiency,
.pf2e.actor .spellbook .skill-container .skill-proficiency {
  font-size: 12px
}
.pf2e.actor .skills .skill-container > *,
.pf2e.actor .spellbook .skill-container > * {
  width: 43px;
}
.pf2e.actor .skills .skill > *,
.pf2e.actor .skills .item > *,
.pf2e.actor .spellbook .skill-grid > * {
  flex: 1;
}
.pf2e.actor .skills .skill-name {
  margin: 0;
  align-self: center;
  background: var(--secondary-background);
  line-height: 32px;
  color: white;
}
.pf2e.actor .spellbook .skill-name {
  margin: 0;
  text-align: center;
  align-self: center;
  background: var(--secondary-background);
  line-height: 32px;
  color: white;
}
.pf2e.actor .skills .lore-name {
  margin: 0;
  align-self: center;
  background: var(--secondary-background);
  line-height: 32px;
  color: white;
}
.pf2e.actor .skills .lore-name-input {
  margin: 0;
  align-self: center;
  background: var(--secondary-background);
  line-height: 32px;
  color: white;
}
.pf2e.actor .skills .skill-proficiency,
.pf2e.actor .spellbook .skill-proficiency {
  margin-top: 2px;
}
.pf2e.actor .skills .skill-item,
.pf2e.actor .spellbook .skill-item  {
  margin-top: 2px;
  font-size: 11px;
}
.pf2e.actor .skills .skill-ability {
  flex: 0 0 36px;
  color: #666;
  text-align: right;
  margin-right: 4px;
}.pf2e.actor .skills .skill-ability {
  flex: 0 0 36px;
  color: #666;
  text-align: right;
  margin-right: 4px;
}
.pf2e.actor .skills .skill-armor {
  align-self: center;
  background: var(--secondary-background);
  line-height: 32px;
  color: white;
  width: 16px;
  margin: unset;
}
.pf2e.actor .skills .skill-score,
.pf2e.actor .spellbook .skill-score {
  font-family: "Nodesto", "Signika", "Palatino Linotype", serif;
  font-size: 28px;
  text-align: center;
  align-self: center;
  background: var(--secondary-background);
  color: white;
}
.pf2e.actor.locked .ability-proficiency,
.pf2e.actor.locked .skill-proficiency {
  text-shadow: none;
  cursor: default;
}
.pf2e.actor .traits label {
  font-weight: bold;
}
.pf2e.actor .traits select {
  margin: 2px 0;
}
.pf2e.actor .traits .trait-perception > input {
  flex: 0 0 32px;
  text-align: center;
}
.pf2e.actor .traits .trait-selector {
  float: right;
  margin-right: 3px;
  color: #999;
  font-size: 10px;
  line-height: 16px;
}
.pf2e.actor .traits .traits-list {
  list-style: none;
  margin: 0;
  padding: 0;
}
.pf2e.actor .traits-list {
  list-style: none;
  margin: 0;
  padding: 0;
}
.pf2e.actor .traits .configure-flags i.fas {
  float: right;
  margin-right: 3px;
  text-align: right;
  color: #999;
  line-height: 24px;
}
.pf2e.actor .traits .configure-flags i.fas:hover {
  color: #111;
  text-shadow: 0 0 10px #ff6400;
}
/* .pf2e.actor .biography .editor {
  height: 380px;
  padding-left: 8px;
} */
/* ###################### BIO ################################## */
.pf2e.actor.npc-sheet .biography .editor {
  height: 465px;
}
.pf2e.actor .currency {
  list-style: none;
  margin: 0;
  padding: 0;
  border-bottom: 1px solid var(--secondary-background);
  display: flex;
  flex-direction: row;
  flex-wrap: wrap;
  justify-content: flex-start;
  height: 24px;
  font-size: 12px;
  line-height: 20px;
}
.pf2e.actor .currency > * {
  flex: 1;
}
.pf2e.actor .currency li.denomination {
  display: flex;
  flex-direction: row;
  flex-wrap: wrap;
  justify-content: flex-start;
  padding: 3px 3px 0;
  justify-content: flex-end;
  border-right: 1px solid var(--secondary-background);
}
.pf2e.actor .currency li.denomination > * {
  flex: 1;
}
.pf2e.actor .currency li.denomination label {
  flex: none;
  margin-right: 3px;
}
.pf2e.actor .currency li.denomination input {
  text-align: right;
  max-width: 48px;
}
.pf2e.actor .currency li.denomination:last-child {
  border-right: none;
}
.pf2e.actor .inventory-header {
  list-style: none;
  margin: 0;
  padding: 0;
/*   height: 100%;
  overflow-y: auto; */
  /* Inventory Item */
  /* Inventory Header */
}
.pf2e.actor .inventory-header .item {
  display: flex;
  flex-direction: row;
  flex-wrap: wrap;
  justify-content: flex-start;
  line-height: 24px;
  padding: 0;
  border-bottom: 1px solid var(--secondary-background);
  /* Item Dropdown Summary */
}
.pf2e.actor .inventory-header .item > * {
  flex: 1;
}
.pf2e.actor .inventory-header .item .item-name,
.pf2e.actor .inventory-header .item .melee-name,
.pf2e.actor .inventory-header .item .npc-skill-name {
  /* display: flex; */
  flex-direction: row;
  flex-wrap: wrap;
  justify-content: flex-start;
  cursor: pointer;
}
.pf2e.actor .inventory-header .item .item-name > *,
.pf2e.actor .inventory-header .item .melee-name > *,
.pf2e.actor .inventory-header .item .npc-skill-name > * {
  flex: 1;
}
.pf2e.actor .inventory-header .item .item-name h4,
.pf2e.actor .inventory-header .item .melee-name h4,
.pf2e.actor .inventory-header .item .npc-skill-name h4 {
  flex: 2;
  margin: 0;
}
.pf2e.actor .inventory-header .item .item-controls,
.pf2e.actor .action-header .item-controls {
  flex: 0 0 44px;
}
.pf2e.actor .inventory-header .item .item-controls a,
.pf2e.actor .action-header .item-controls a {
  display: block;
  float: left;
  width: 44px;
  font-size: 14px;
  text-align: center;
  /* color: #666; */
}
.pf2e.actor .inventory-header .action-header h3 {
  font-size: 24px;
  margin: 0;
  padding-left: 32px;
  text-align: center;
  /* font-weight: bold; */
}
.pf2e.actor .inventory-list {
  list-style: none;
  margin: 0;
  padding: 0;
  height: 100%;
  overflow-y: auto;
  margin-bottom: 2px;
}
.pf2e.actor .spellcastingEntry-list {
  list-style: none;
  margin: 0;
  padding: 0;
  height: calc(100% - 20px);
  overflow-y: auto;
}
.pf2e.actor .singleColumn-list {
  list-style: none;
  margin: 0;
  padding: 0;
  /* height: calc(100% - 20px); */
  overflow-y: auto;
}
.pf2e.actor .overflow-list {
  list-style: none;
  margin: 0;
  padding: 0;
  height: 100%;
  overflow-y: auto;
}
.pf2e.actor .inventory-list .item {
  display: flex;
  flex-direction: row;
  flex-wrap: wrap;
  justify-content: flex-start;
  line-height: 24px;
  padding: 0;
  border-bottom: 1px solid var(--secondary-background);
  /* Item Dropdown Summary */
}
.pf2e.actor .inventory-list .item > * {
  flex: 1;
}
.pf2e.actor .inventory-list .item .item-name,
.pf2e.actor .inventory-list .item .melee-name {
  display: flex;
  flex-direction: row;
  flex-wrap: wrap;
  justify-content: flex-start;
  cursor: pointer;
}
.pf2e.actor .inventory-list .item .feat-name {
  /* display: flex; */
  flex-direction: row;
  flex-wrap: wrap;
  justify-content: flex-start;
  cursor: pointer;
}
/* .pf2e.actor .inventory-list .item .item-name > * {
  flex: 1;
} */
.pf2e.actor .inventory-list .item .item-name .item-image,
.pf2e.actor .inventory-list .item .melee-name .item-image {
  flex: 0 0 24px;
  margin-right: 6px;
  background-size: 24px;
  background-repeat: no-repeat;
}
.pf2e.actor .inventory-list .item .item-name h4,
.pf2e.actor .inventory-list .item .melee-name h4 {
  flex: 2;
  margin: 0;
}
.pf2e.actor .inventory-list .item .item-name .prepared {
  color: #666;
  margin-left: 3px;
  font-size: 10px;
}
.pf2e.actor .inventory-list .item .item-name .item-charges {
  color: #666;
  font-size: 12px;
  flex: 0;
}
.pf2e.actor .inventory-list .item .item-name:hover .item-image {
  background-image: url("/icons/svg/d20-grey.svg") !important;
}
.pf2e.actor .inventory-list .item .item-name .item-image:hover {
  background-image: url("/icons/svg/d20-black.svg") !important;
}
.pf2e.actor .inventory-list .item .item-quantity,
.pf2e.actor .inventory-list .item .item-weight {
  flex: 0 0 32px;
  font-size: 12px;
  color: #666;
  text-align: center;
  border-right: 1px solid var(--secondary-background);
}
.pf2e.actor .inventory-list .item .item-controls {
  flex: 0 0 44px;
}
.pf2e.actor .inventory-list .item .item-controls a,
.pf2e.actor .item.action-header .item-controls a {
  display: block;
  float: left;
  width: 22px;
  font-size: 10px;
  text-align: center;
  color: #666;
}
.pf2e.actor .inventory-list .item .item-summary {
  flex: 0 0 100%;
  font-size: 12px;
  line-height: 16px;
  padding: 0.25em 0.5em;
  border-top: 1px solid var(--secondary-background);
}
.pf2e.actor .inventory-list .action-header h3 {
  font-size: 24px;
  margin: 0;
  padding-left: 32px;
  text-align: center;
  /* font-weight: bold; */
}
.pf2e.actor .action-header .item-controls a.item-create,
.pf2e.actor .action-header .item-controls a.item-delete,
.pf2e.actor .action-header .item-controls a.feat-browse,
.pf2e.actor .action-header .item-controls a.action-browse,
.pf2e.actor .inventory-header .item-controls a.inventory-browse {
  width: 100%;
  color: #fff;
  background: var(--primary-background);
}
.pf2e.actor .inventory-list .inventory-header {
  font-weight: 700;
  line-height: 20px;
  /* background: rgba(0, 0, 0, 0.05); */
  background: var(--primary-background);
}
.pf2e.actor .inventory-list .inventory-header.sub-category {
  font-weight: 700;
  line-height: 20px;
  /* background: rgba(0, 0, 0, 0.05); */
  background: var(--secondary-background);
}
.pf2e.actor .inventory-list .inventory-header h3 {
  font-size: 1em;
  margin: 0;
  padding-left: 32px;
  font-weight: bold;
}
.pf2e.actor .inventory-list .inventory-header .item-quantity,
.pf2e.actor .inventory-list .inventory-header .item-weight {
  color: white;
}
.pf2e.actor .inventory-list .inventory-header .item-controls a.item-create {
  width: 100%;
  color: white;
}
.pf2e.actor .inventory-list .inventory-header .item-controls a.spell-create,
.pf2e.actor .inventory-list .inventory-header .item-controls a.spell-browse {
  /* width: 100%; */
  color: white;
}
.pf2e.actor .inventory-list .inventory-header > * {
  color: white;
}
.pf2e.actor.character-sheet .inventory-list {
  height: calc(100% - 42px);
  /* height: 100%; */
}
.pf2e.actor .encumbrance {
  background: rgba(0, 0, 0, 0.1);
  height: 12px;
  margin-top: 5px;
  border: 1px solid #111;
  border-radius: 3px;
  position: relative;
  width: calc(100% - 20px);
}
.pf2e.actor .encumbrance .encumbrance-bar {
  position: absolute;
  top: 1px;
  left: 1px;
  background: var(--secondary-background);
  height: 8px;
  border: 1px solid #6f5439;
  border-radius: 3px;
}
.pf2e.actor .encumbrance .encumbrance-label {
  position: absolute;
  top: -3px;
  height: 16px;
  font-size: 16px;
  line-height: 16px;
  color: #000;
  background: rgba(255, 255, 255, 0.4);
  padding: 0 3px;
}
.pf2e.actor .encumbrance .encumbrance-breakpoint {
  position: absolute;
  left: 66%;
}
.pf2e.actor .encumbrance .arrow-up {
  bottom: 0;
  width: 0;
  height: 0;
  border-left: 4px solid transparent;
  border-right: 4px solid transparent;
  border-bottom: 4px solid #666;
}
.pf2e.actor .encumbrance .arrow-down {
  top: 0;
  width: 0;
  height: 0;
  border-left: 4px solid transparent;
  border-right: 4px solid transparent;
  border-top: 4px solid #666;
}
.pf2e.actor .encumbrance.encumbered .arrow-up {
  border-bottom: 4px solid #000;
}
.pf2e.actor .encumbrance.encumbered .arrow-down {
  border-top: 4px solid #000;
}
.pf2e.actor .spellbook .spellcasting-ability {
  margin: 0;
  padding: 3px 3px 0;
  border-bottom: 1px solid var(--secondary-background);
  font-size: 12px;
}
.pf2e.actor .spellbook .spellcasting-ability label {
  line-height: 20px;
}
.pf2e.actor .spellbook .spellcasting-ability select {
  flex: 1;
}
.pf2e.actor .spellbook .inventory-list .item .spell-school-header,
.pf2e.actor .spellbook .inventory-list .item .spell-action-header {
  color: white;
  flex: 1;
  font-size: 12px;
  text-align: center;
  border-right: 1px solid var(--secondary-background);
}
.pf2e.actor .spellbook .prepared-toggle {
  flex: 0 0 20px;
/*   line-height: 20px;
  margin-left: 5px; */
}
.pf2e.actor .spellbook .level-prepared-toggle {
  flex: 0 0 20px;
/*   line-height: 20px;
  margin-left: 5px; */
}
.pf2e.actor .spellbook .inventory-list {
  height: calc(100% - 96px);
}
.pf2e.actor .spellbook .item .item-name,
.pf2e.actor .spellbook .item .melee-name {
  flex: 2;
}
.pf2e.actor .item .spell-school,
.pf2e.actor .item .spell-action {
  flex: 1;
  font-size: 12px;
  color: #666;
  text-align: center;
  border-right: 1px solid var(--secondary-background);
}
.pf2e.actor .item .spell-slots,
.pf2e.actor .item .spell-max {
  flex: 0 0 24px;
  font-size: 12px;
  text-align: center;
}
.pf2e.actor .item .spell-slots-input,
.pf2e.actor .item .spell-max-input {
  flex: 0 0 24px;
  font-size: 12px;
  text-align: center;
  background: white;
  border: 1px solid;
  border-radius: 17px;
  height: 18px;
  margin-top: 1px;
}
.pf2e.actor .item .spell-max {
  border-right: 1px solid var(--secondary-background);
}
.pf2e.actor .spellbook-empty .item-controls {
  flex: 1;
}
.pf2e.actor.character-sheet .spellbook .item-controls {
  flex: 0 0 44px;
}
.pf2e.actor .feats .feats-list {
  height: 100%;
}
.pf2e.actor .feats .feats-list .item-name {
  flex: 2;
}
.pf2e.actor .feat-uses {
  display: inline;
  font-size: 11px;
  color: #444;
}
.pf2e.actor #short-rest-hd label {
  flex: 0 0 60px;
  line-height: 24px;
}
.pf2e.actor #short-rest-hd #roll-hd {
  line-height: 24px;
  margin-left: 6px;
}
/* ----------------------------------------- */
/* Trait Selector
/* ----------------------------------------- */
#trait-selector .trait-list {
  list-style: none;
  margin: 0 0 0.5em;
  padding: 0;
}
/* ----------------------------------------- */
/* Special Traits and Flags
/* ----------------------------------------- */
#actor-flags h3.flags-section {
  background: rgba(0, 0, 0, 0.05);
  border: 1px solid #999;
  border-radius: 3px;
  padding: 3px;
  margin: 0;
  font-weight: bold;
  font-size: inherit;
}
/* ----------------------------------------- */
/*  Item Sheet Structure
/* ----------------------------------------- */
.pf2e.item form {
  display: flex;
  flex-direction: column;
  flex-wrap: nowrap;
}
.pf2e.item form > * {
  flex: 1;
}
.pf2e.item form .sheet-header {
  flex: 0 0 70px;
  width: 100%;
  padding-bottom: 6px;
}
.pf2e.item form .sheet-content {
  flex: 1;
  width: 100%;
  display: flex;
  flex-direction: row;
  flex-wrap: wrap;
  justify-content: flex-start;
}
.pf2e.item form .sheet-content > * {
  flex: 1;
}
.pf2e.item form .sheet-content .sheet-sidebar {
  flex: 0 0 120px;
  height: 350px;
}
.pf2e.item form .sheet-content .sheet-body {
  flex: 1;
  height: 350px;
}
.pf2e.item form .tab {
  padding-left: 10px;
}
/* ----------------------------------------- */
/*  Item Sheet Style
/* ----------------------------------------- */
.pf2e.item form .form-list {
  border: 1px solid var(--secondary-background);
  border-radius: 5px;
  padding-left: 2px;
  padding-right: 4px;
}
.pf2e.item form .form-group {
  height: 24px;
  margin: 2px 0;
}
.pf2e.item form .sheet-body input[type="text"] {
  background: rgba(255, 255, 255, 0.5);
  border: 1px solid #AAA;
  padding: 3px;
}
.pf2e.item form .sheet-header {
  border-bottom: 1px solid var(--secondary-background);
}
.pf2e.item form .sheet-header img {
  flex: 0 0 64px;
  margin-right: 6px;
}
.pf2e.item form .sheet-sidebar {
  display: flex;
  flex-direction: column;
  flex-wrap: nowrap;
}
.pf2e.item form .sheet-sidebar > * {
  flex: 1;
}
.pf2e.item form .sheet-sidebar .sidebar-summary {
  flex: 0 0 28px;
  line-height: 29px;
  margin: 0 0 0.5em;
  text-align: center;
  border-bottom: 1px solid var(--secondary-background);
}
.pf2e.item form .sheet-sidebar .item-summary {
  flex: 0 0 28px;
  line-height: 28px;
  text-align: center;
  font-family: "Nodesto", "Signika", "Palatino Linotype", serif;
  font-size: 18px;
  color: #444;
}
.pf2e.item form .sheet-sidebar .item-tags {
  flex: 0;
  list-style: none;
  margin: 0;
  padding: 8px 0 6px;
  border-top: 1px solid var(--secondary-background);
}
.pf2e.item form .sheet-sidebar .item-tags .tag {
  display: block;
  float: none;
  width: 100%;
  text-align: center;
}
.pf2e.item form .sheet-sidebar .inventory-details {
  flex: 0;
}
.pf2e.item form .sheet-sidebar .inventory-details label {
  font-weight: bold;
}
.pf2e.item form .sheet-sidebar .inventory-details .form-group input {
  text-align: right;
}
.pf2e.item form .sheet-tabs {
  border-bottom: 1px solid var(--secondary-background);
}
.pf2e.item form .sheet-tabs .active {
  text-decoration: underline;
}
.pf2e.item form .editor {
  height: 100%;
}
.pf2e.item form .pf-value {
  background: #fff;
  border: 1px solid var(--tertiary-background);
  text-align: center;
}
.pf2e.item form .pf-large {
  height: 40px;
}
.pf2e.item form .item-details {
  padding: 8px 8px 0;
  overflow-y: auto;
}
.pf2e.item form .item-details label {
  color: #888;
  font-weight: bold;
}
.pf2e.item form .item-details select {
  font-size: 12px;
  height: 24px;
}
.pf2e.item form .details-container {
  display: grid;
  grid: "dice die type" / 40px 60px auto;
}
.pf2e.item form .effects-container {
  display: grid;
  grid: "effect number" / auto 40px;
}
.pf2e.item form .details-container-two-columns {
  display: grid;
  grid: "size type" / 50% 50%;
}
.pf2e.item form .consumable-details {
  flex: 0 0 24px;
}
.pf2e.item form .consumable-details label {
  font-weight: bold;
}
.pf2e.item form .consumable-details input {
  flex: 0 0 24px;
  margin-right: 6px;
  text-align: right;
}
.pf2e.item form .consumable-details span {
  line-height: 24px;
}
.pf2e.item form .consumable-details .max-charges {
  flex: 0 0 16px;
  text-align: center;
}
.pf2e.item form .consumable-charges label {
  flex: 0 0 144px;
}
.pf2e.item form .consumable-charges input {
  flex: 0 0 64px;
  text-align: center;
}
.pf2e.item form .consumable-charges span.flex0 {
  line-height: 24px;
}
.pf2e.item form .tool-details {
  border-top: 1px solid var(--secondary-background);
  padding-top: 10px;
}
.pf2e.item form .tool-details .form-group-stacked {
  margin-bottom: 8px;
}
.pf2e.item form .feat-uses select {
  flex: 2;
  margin-right: 5px;
}
.pf2e.item form .feat-uses input {
  flex: 1;
  text-align: center;
}
.pf2e.item form .feat-uses span.sep {
  flex: 0 0 16px;
  line-height: 24px;
  font-size: 14px;
  text-align: center;
}
/* ----------------------------------------- */
/*  Chat Cards
/* ----------------------------------------- */
.pf2e.chat-card {
  font-style: normal;
}
.pf2e.chat-card .card-header {
  padding: 3px 0;
  border-top: 2px groove #FFF;
  border-bottom: 2px groove #FFF;
}
.pf2e.chat-card .card-header img {
  flex: 0 0 36px;
  margin-right: 5px;
}
.pf2e.chat-card .card-header h3 {
  flex: 1;
  margin: 0;
  line-height: 36px;
}
.pf2e.chat-card .card-content {
  margin: 5px 0;
}
.pf2e.chat-card .card-buttons {
  margin: 5px 0;
}
.pf2e.chat-card .card-buttons span {
  display: block;
  line-height: 28px;
  text-align: center;
  border: 1px solid var(--secondary-background);
}
.pf2e.chat-card .card-buttons button {
  margin: 2px 0;
}
.pf2e.chat-card .card-footer {
  padding: 3px 0 0;
  border-top: 2px groove #FFF;
}
.pf2e.chat-card .card-footer span {
  border-right: 2px groove #FFF;
  padding: 0 5px 0 0;
  font-size: 12px;
}
.pf2e.chat-card .card-footer span:last-child {
  border-right: none;
  padding-right: 0;
}

.pf2e.chat-card .card-buttons-multiattack {
  display: grid;
  grid-template-columns: auto 40px 40px;
  grid-column-gap: 4px;
}
.pf2e.chat-card .card-buttons-two-column {
  display: grid;
  grid-template-columns: 1fr 1fr;
  grid-column-gap: 4px;
}

/* ----------------------------------------- */
/*  Item Buttons
/* ----------------------------------------- */
.pf2e.sheet .item-buttons button {
  font-size: 10px;
  line-height: 12px;
  margin: 0;
}
.pf2e.sheet .item-buttons span {
  padding:0;
}
.pf2e.sheet .melee-buttons button {
  font-size: 10px;
  line-height: 12px;
  margin: 0;
  border: 1px groove darkgray;
}
.pf2e.sheet .melee-buttons span {
  padding:0;
  margin-top: 3px;
}
/* ----------------------------------------- */
/*  Spell Browser
/* ----------------------------------------- */
/*  core foundry changes  */
#compendium.flexcolumn.active {
  display: flex;
  flex-direction: column;
}
#compendium.flexcolumn > .directory-list {
  width: 100%;
  height: auto;
  flex-basis: 0;
  flex-grow: 1;
}
#compendium.flexcolumn > .directory-footer {
  height: auto;
}
#compendium.flexcolumn > .directory-footer > * {
  margin-top: 5px;
}

#compendium.flexcolumn .spell-browser-btn {
  margin-left:2%;
  margin-right:0;
}

/* #compendium .directory-footer {
  display:block;
} */

#compendium .create-compendium {
  flex-basis: 100%;
}

/*  spellbrowser  */
/*  resizing  */
.spell-browser-window {
  resize:both;
  overflow:auto;
  /*min-width:600px;
  min-height:350px;*/
  max-width:1100px;
  max-height:90vh;
}

.spell-browser {
  display:flex;
  min-height:100px;
}

.spell-browser-window .window-content {
  overflow-y: hidden!important;
}

/*  filter area */
.spell-browser .control-area {
  position:sticky;
  display: block;
  min-width: 250px;
  width: 300px;
  padding-right:5px;
  overflow:auto;
}

.spell-browser .filtercontainer,
.spell-browser .sortcontainer {    
  border: 1px solid #bbb;
  border-radius: 5px;
  margin-top: 5px;
  padding:2px;
}

.spell-browser .filtercontainer h3,
.spell-browser .sortcontainer h3 {
  margin:0;
  cursor:pointer;
}
.spell-browser .filtercontainer dt {
  width:10%;
}
/* Checkbox */
.spell-browser .filtercontainer dt > input[type="checkbox"] {
  transform: none;
  flex: none;
  height: auto;
  margin: 3px 3px;
}
.spell-browser .filtercontainer dd {
  width:88%;
}

.spell-browser dl {
  margin: 5px 0;
}

.spell-browser dt {
  display:inline-block;
  width:40%;
  padding-left:5px;
}
/* #levelfilter dt, #classfilter dt, #schoolfilter dt, #skillfilter dt, #ancestryfilter dt, #armorTypefilter dt, #traitsfilter dt {
  width:10%;
} */

.spell-browser dd {
  display:inline-block;
  width:58%;
  margin-left:0;
}
/* #levelfilter dd, #classfilter dd, #schoolfilter dd, #skillfilter dd, #ancestryfilter dd, #armorTypefilter dd, #traitsfilter dd  {
  width:88%;
} */

.spell-browser dd select {
  width:100%;
}

.spell-browser #tagfilter input {
  width:100%;
  height:1.6em;
}

.spell-browser .hint {
  font-size: 12px;   
  border: 1px solid #00ff0547;
  border-radius: 5px;
  padding:3px;
}

/*  spell list  */
.spell-browser ul {
  float:right;
  display: block;
  min-width: 335px;
  width: 785px;
  margin:0;
  height: 100%;
  overflow:auto;
}

.spell-browser .spell {
  cursor:default;
  vertical-align: middle;
  line-height:32px;
  margin:2px 0;
}

.spell-browser .spell-image {
  max-width:32px;
  height:32px;
}

.spell-browser .spell-level {
  text-align:center;
  font-weight:900;
  max-width:18px;
  height:32px;
}

.spell-browser .spell-name {
  height:32px;
  padding-left:5px;
}

.spell-browser .spell-tags {
  text-align:right;
  margin-right:3px;
  font-weight:900;
  max-width:100px;
  height:32px;
}

.spell-browser .spacer {
  display:inline-block;
  min-width:5px;
} 
.spell-browser .spacer-large {
  display:inline-block;
  min-width:15px;
}
button > i.far {
  pointer-events: none;
}

// Updated NPC Sheet Styles

.pf2e.actor .sheet-header .charname.updatednpcsheet {
	flex: 1.5;
}
.pf2e.actor .sheet-header .charlevel.updatednpcsheet {
	flex: 1;
}

.npc-detail-text {
    display: flex;
    background: var(--secondary-background);
    color: #fff;
    flex-wrap: wrap;
}

.pf2e.sheet form .npc-detail-text input[type="text"]{
    background: rgba(255,255,255,0.8);
    color: black;
    border: 1px solid black;
}

.npc-detail-text input.ac-detail {
    /*width: 73px;*/
}

.npc-detail-text input.hp-detail {
    /*width: 140px;*/
}

.npc-detail-text textarea {
	height: fit-content;
	overflow-y: hidden;
	resize: none;
	width: calc(100% - 2px);
	min-height: 26px;
	font-family: inherit;
}

.pf2e.sheet form .defense-list input.stat-detail {
	display: flex;
    font-size: 13px;
    height: 18px;
    background: rgba(183, 91, 91, 0.2);
    color: black;
    border: 1px solid black;
    width: calc(100% - 4px);
}

.pf2e.actor .sheet-header .charlevel .level > input[type="checkbox"] {
	flex: 0 0 26px;
}

.pf2e.sheet form .defense-list.stats-section {
	grid-auto-rows: auto;
	grid: "defense" auto;
}

.pf2e.updatedNPCSheet form .inventory-list .item .item-name h4, .pf2e.updatedNPCSheet form .inventory-list .item .melee-name h4 {
	flex: 2;
	line-height: 1.4em;
	padding-top: .2em;
}
.pf2e.updatedNPCSheet form .inventory-list .item .melee-name div.melee-buttons {
	display: inline-flex;
	justify-content: flex-end;
	align-items: flex-end;
	flex-wrap: wrap;
}

.pf2e.actor .inventory-list .item .spell-buttons {
  flex: none;
  display: inline-flex;
	justify-content: flex-end;
	align-items: flex-end;
	flex-wrap: wrap;
}


@font-face {
  font-family: 'Oswald';
  font-style: normal;
  font-weight: 400;
  font-display: swap;
  src: url(https://fonts.gstatic.com/s/oswald/v26/TK3_WkUHHAIjg75cFRf3bXL8LICs1_FvsUZiZQ.woff2) format('woff2');
  unicode-range: U+0000-00FF, U+0131, U+0152-0153, U+02BB-02BC, U+02C6, U+02DA, U+02DC, U+2000-206F, U+2074, U+20AC, U+2122, U+2191, U+2193, U+2212, U+2215, U+FEFF, U+FFFD;
}

.pf2e.sheet form.updatedNPCSheet {
  overflow-y: scroll;
}
.pf2e.sheet form.updatedNPCSheet .contentcontainer{
  position:relative;
  display:block;
  background: linear-gradient(rgba(255,255,255,0), rgba(255,255,255,0));
  z-index:2;
}
.pf2e.sheet form.updatedNPCSheet .bgcontainer{
  top:0;
  bottom:0;
  width:100%;
  height:100%;
  background-repeat: no-repeat;
  background-size: 100%;
  background-position: center center;
  opacity: 0.25;
  content:"";
  z-index:1;
  position: absolute;
  pointer-events: none;
}
.pf2e.sheet form.updatedNPCSheet .bgcontainer.hidden{
  visibility:hidden;
}
/*
  HEADER
*/
.pf2e.sheet form.updatedNPCSheet .npc-title-bar {
  display: flex;
}
.pf2e.sheet form.updatedNPCSheet .npc-title-bar h1{
  font-family:'Oswald', sans-serif;
  font-weight:600;
  text-transform:uppercase;
}
.pf2e.sheet form.updatedNPCSheet .npc-title-bar *{
  margin-bottom:0.1em;
}
.pf2e.sheet form.updatedNPCSheet .npc-title-bar .name {
  flex: 9;
  justify-content:flex-start;
  font-variant: small-caps;
}
.pf2e.sheet form.updatedNPCSheet .npc-title-bar .level {
  justify-content:flex-end;
}

.pf2e.sheet form.updatedNPCSheet hr {
  border-top:2px solid black;
  margin-block-start: 0;
}
.pf2e.sheet form.updatedNPCSheet .item hr {
  border-width:1px;
  border-top-color:#111;
  margin-block-start: 0.5em;
}
.pf2e.sheet form.updatedNPCSheet .editNPCButton {
  display:flex;
  justify-content:flex-end
}
.pf2e.sheet form.updatedNPCSheet .editNPCButton *{
  align-self: center;
}

/*
  TRAITS
*/
.traits-bar {
  display: flex;
  align-items: flex-start;
}
.traits-bar .trait {
  background-color: #5E0000;
  border-color: #d8c483;
  border-style: double;
  border-width: 2px;
  padding: 0 1em;
  color: white;
  text-transform:uppercase;
  font-family:'Teko', sans-serif;
  padding-top:0.2em;
  
}
.traits-bar .trait.alignment {
  background-color: #5E657A;
}
.traits-bar .trait.size {
 background-color: #447B5C; 
}

/*
  Top-section
*/
.pf2e.sheet form.updatedNPCSheet .top-section{
  display:flex;
}
.pf2e.sheet form.updatedNPCSheet .top-section .top-stats-container{
  flex: 2;
  order: 1;
}
.pf2e.sheet form.updatedNPCSheet .top-section .top-quick-container{
  flex: 1;
  order: 2;
  padding-right:0.2em;
  display:flex;
  flex-direction:column;
  min-width: 160px;
}
.pf2e.sheet form.updatedNPCSheet .top-section .top-quick-container *{
  text-align:right;
}
.pf2e.sheet form.updatedNPCSheet .top-section .top-quick-container .hp-current{
  height:24px;
  font-size:20px;
  display:inline-flex;
  flex-direction:row;
}
.pf2e.sheet form.updatedNPCSheet .top-section .top-quick-container .hp-current label{
  width:auto;
  flex:5;
}
.pf2e.sheet form.updatedNPCSheet .top-section .top-quick-container .hp-current input{
  width:auto;
  flex:1;
}
.pf2e.sheet form.updatedNPCSheet .top-section .top-quick-container textarea{
  resize:none;
  flex:2;
  
}


/*
  Items
*/
.pf2e.sheet form.updatedNPCSheet .inventory-list{
  height: auto;
  border-top:1px solid var(--secondary-background);
}
.pf2e.sheet form.updatedNPCSheet .inventory-list .item:last-of-type{
  //border-bottom:0;
}
.pf2e.sheet form.updatedNPCSheet .item .item-name.rollable .item-image, .pf2e.sheet form .item .melee-name.rollable .item-image{
  min-height:24px;
}
.pf2e.sheet form.updatedNPCSheet .item .item-controls{
  display: flex;
  align-items: center;
}
/** Hide Attack headers */
.pf2e.sheet form.updatedNPCSheet .item.inventory-header.sub-category.attack-header{
  display: none;
}
.pf2e.sheet form.updatedNPCSheet .item-control:hover {
  color: #111;
  text-shadow: 0 0 10px #ff6400;
}

/*
  Stats
*/

.pf2e.sheet form.updatedNPCSheet .inline-stats{
  display: block;
}
.pf2e.sheet form.updatedNPCSheet .inline-stats *{
  display: inline-flex;
  justify-content: flex-start;
}
.pf2e.sheet form.updatedNPCSheet .inline-stats .stat-detail.perception:before {
  content: "; ";
  white-space: pre-wrap;
}
.pf2e.sheet form.updatedNPCSheet .inline-stats .stat-detail.speed:before {
  content: ", ";
  white-space: pre-wrap;
}
.pf2e.sheet form.updatedNPCSheet .stats-line {
  display: block;
}
.pf2e.sheet form.updatedNPCSheet .stat-list {
}
.pf2e.sheet form.updatedNPCSheet .stat-list * {
  display: inline-flex;
  flex-wrap: wrap;
}
.pf2e.sheet form.updatedNPCSheet .stat-list *:not(:last-of-type){
  padding-right:0.25em;
}
.pf2e.sheet form.updatedNPCSheet .stat-list:not(:last-of-type):after {
  content: ",";
  padding-right: 0.25em;
}
.pf2e.sheet form.updatedNPCSheet .stat-value *:not(:last-of-type){
  padding-right:0.25em;
}
.pf2e.sheet form.updatedNPCSheet .stat-value:not(:last-of-type):after {
  content: ",";
  padding-right: 0.25em;
}
.pf2e.sheet form.updatedNPCSheet .stat-list.major-stat:not(:last-of-type):after {
  content: ";";
  display: inline;
}
.pf2e.sheet form.updatedNPCSheet span .stat-title{
  font-weight: bold;
  margin-right: 0.2em;
}
.pf2e.sheet form.updatedNPCSheet span .stat-title.ability-name{
  text-transform: capitalize;
}
.pf2e.sheet form.updatedNPCSheet .rollable label{
  cursor: pointer;
}
#token-hud .status-effects {
  width: 175px;
  grid-template-columns: 35px 35px 35px 35px 35px;
}
#token-hud .status-effects .effect-control {
  width: 34px;
  height: 34px;
  opacity: 0.4;
}
#token-hud .status-effects .pf2e-effect-control {
  width: 34px;
  height: 34px;
  margin: 0;
  padding: 0;
  border: none;
  opacity: 0.4;
}
#token-hud .status-effects .pf2e-effect-control:hover {
  opacity: 0.75;
}
#token-hud .status-effects .pf2e-effect-control.active {
  opacity: 1;
}
#token-hud .status-effects .pf2e-effect-control.overlay {
  opacity: 1;
  border: 1px solid #ff6400;
}
#token-hud .pf2e-effect-img-container {
  position: relative;
  text-align: center;
  color: white;
}
#token-hud .pf2e-effect-value {
  position: absolute;
  top: -1px;
  right: -1px;
  font-size: 13px;
  line-height: 1em;
  border-radius: 50%;
  width: 1.1em;
  height: 1.1em;
  background: #fff;
  border: 0.1em solid darkred;
  color: #111;
  text-align: center;
  font-weight: bold;
}
.dice-total-shield-btn.shield-activated {
  background-color: #333;
  color: white;
}
.message-content .dice-roll .statuseffect-message {
  word-break: normal;
  font-weight: 100;
  font-size: 12px;
  text-align: left;
}
.message-content .dice-roll .statuseffect-message ul {
  list-style-type: none;
}
.message-content .dice-roll .statuseffect-message li {
  display: flex;
  flex-direction: row;
  align-items: center;
  height: 24px;
}
.message-content .dice-roll .statuseffect-message li:not(:last-child) {
  margin-bottom: 3px;
}
.message-content .dice-roll .statuseffect-message li img {
  width: 24px;
  height: 24px;
  vertical-align: middle;
  margin-right: 3px;
}
.message-content .dice-roll .statuseffect-li {
  position: relative;
  display: inline-block;
  vertical-align: middle;
}
.message-content .dice-roll .statuseffect-li-text {
  display: inline-block;
  width: 200px;
}
.message-content .dice-roll .statuseffect-rules {
  visibility: hidden;
  width: 264px;
  padding: 8px;
  position: absolute;
  z-index: 1;
  bottom: 110%;
  left: -42px;
  text-align: left;
  font-size: 14px;
  font-weight: 100;
  line-height: normal;

  background: url(../../ui/parchment.jpg) repeat;
  border: 1px solid #999;
  border-radius: 3px;
  box-shadow: 0 0 3px #FFF inset;
  opacity: 0;
  transition: opacity 1s;
}
.message-content .dice-roll .statuseffect-rules p {
  margin: 0;
}
.statuseffect-li-text:hover + .statuseffect-rules {
  visibility: visible;
  opacity: 1;
}
.status-effects .status-effect-summary {  
  visibility: hidden;
  width: 174px;
  padding: 3px;
  position: absolute;
  z-index: 1;
  top: -30px;
  left: 0px;
  text-align: center;
  font-size: 14px;
  font-weight: 100;
  line-height: normal;

  box-sizing: content-box;
  background: rgba(0, 0, 0, 0.6);
  box-shadow: 0 0 15px #000;
  border: 1px solid #333;
  border-radius: 4px;
}
.status-effects .status-effect-summary.active {
  visibility: visible;
}
<<<<<<< HEAD
input[type="number"] {
  width: calc(100% - 2px);
  min-width: 20px;
  height: 24px;
  background: rgba(0, 0, 0, 0.05);
  padding: 1px 3px;
  margin: 0;
  color: #191813;
  font-family: inherit;
  font-size: inherit;
  text-align: inherit;
  line-height: inherit;
  border: 1px solid #7a7971;
  border-radius: 3px;
  -webkit-user-select: text;
  -moz-user-select: text;
  -ms-user-select: text;
  user-select: text;
}
.dice-roll .dice-tooltip.dmg-tooltip span {
  font-size: 10px;
}
.dice-roll .dice-tooltip.dmg-tooltip span:not(:first-child) {
  display: block;
  border-top: 1px;
  border-top-color: #999;
  border-top-style: solid;
=======
.sheet-header .creature-adjustment {
  font-size: 12px;
}
.sheet-header .creature-adjustment a {
  margin-left: 1px;
  background-color: var(--secondary-background);
  border-color: #bbb68f;
}
.sheet-header .creature-adjustment a.active {
  margin-left: 1px;
  background-color: #5E0000;
  border-color: #bbb68f;
}
.sheet-header .creature-adjustment a.hidden {
  display: none;
}
.pf2e.sheet .melee-buttons .tag button {
  max-width: 95px;
  text-overflow: clip;
  white-space: nowrap;
  overflow: hidden;
>>>>>>> f78e74b4
}<|MERGE_RESOLUTION|>--- conflicted
+++ resolved
@@ -2815,7 +2815,6 @@
 .status-effects .status-effect-summary.active {
   visibility: visible;
 }
-<<<<<<< HEAD
 input[type="number"] {
   width: calc(100% - 2px);
   min-width: 20px;
@@ -2843,7 +2842,7 @@
   border-top: 1px;
   border-top-color: #999;
   border-top-style: solid;
-=======
+}
 .sheet-header .creature-adjustment {
   font-size: 12px;
 }
@@ -2865,5 +2864,4 @@
   text-overflow: clip;
   white-space: nowrap;
   overflow: hidden;
->>>>>>> f78e74b4
 }