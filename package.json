{
  "private": true,
  "name": "test-system",
<<<<<<< HEAD
  "version": "0.556.1",
=======
  "version": "0.558.1",
>>>>>>> f2d2e42f
  "description": "",
  "scripts": {
    "package": "gulp package",
    "build": "gulp build && gulp copy",
    "build:watch": "gulp watch",
    "clean": "gulp clean && gulp copy --clean",
    "test": "jest"
  },
  "author": "",
  "license": "",
  "devDependencies": {
    "@babel/core": "^7.9.0",
    "@babel/plugin-proposal-optional-chaining": "^7.9.0",
    "@babel/preset-env": "^7.9.5",
    "archiver": "^3.1.1",
    "axios": "^0.19.2",
    "babel-plugin-transform-default-import": "^1.0.0",
    "chalk": "^3.0.0",
    "eslint": "^6.8.0",
    "eslint-config-airbnb-base": "^14.0.0",
    "eslint-plugin-import": "^2.20.1",
    "form-data": "^3.0.0",
    "fs-extra": "^8.1.0",
    "gitlab": "^14.2.2",
    "gulp": "^4.0.2",
    "gulp-babel": "^8.0.0",
    "gulp-git": "^2.10.0",
    "gulp-less": "^4.0.1",
    "gulp-sass": "^4.0.2",
    "gulp-typescript": "^6.0.0-alpha.1",
    "jest": "^25.4.0",
    "json-stringify-pretty-compact": "^2.0.0",
    "sass": "^1.26.1",
    "typescript": "^3.8.2",
    "yargs": "^15.1.0"
  },
  "dependencies": {
    "ky": "^0.18.0",
    "ky-universal": "^0.5.0"
  },
  "babel": {
    "env": {
      "test": {
        "presets": [
          [
            "@babel/preset-env",
            {
              "targets": {
                "node": "current"
              }
            }
          ]
        ],
        "plugins": [
          "transform-default-import",
          "@babel/plugin-proposal-optional-chaining"
        ]
      }
    }
  },
  "jest": {
    "modulePaths": [
      "<rootDir>",
      "<rootDir>/src",
      "<rootDir>/dist"
    ]
  }
}<|MERGE_RESOLUTION|>--- conflicted
+++ resolved
@@ -1,11 +1,7 @@
 {
   "private": true,
   "name": "test-system",
-<<<<<<< HEAD
-  "version": "0.556.1",
-=======
   "version": "0.558.1",
->>>>>>> f2d2e42f
   "description": "",
   "scripts": {
     "package": "gulp package",
