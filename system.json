--- conflicted
+++ resolved
@@ -2,13 +2,8 @@
   "name": "pf2e",
   "title": "Pathfinder 2nd Edition",
   "description": "A community contributed game system for Pathfinder Second Edition.",
-<<<<<<< HEAD
-  "version": "0.558.1",
-  "schema": 0.545,
-=======
   "version": "0.559.0",
   "schema": 0.559,
->>>>>>> c4073924
   "minimumCoreVersion": "0.4.7",
   "compatibleCoreVersion": "0.5.5",
   "author": "hooking, Trey",
