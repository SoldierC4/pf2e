--- conflicted
+++ resolved
@@ -2,11 +2,7 @@
   "name": "pf2e",
   "title": "Pathfinder 2nd Edition",
   "description": "A community contributed game system for Pathfinder Second Edition.",
-<<<<<<< HEAD
-  "version": "0.553.0",
-=======
   "version": "0.553.1",
->>>>>>> 81a6e6b2
   "schema": 0.544,
   "minimumCoreVersion": "0.4.7",
   "compatibleCoreVersion": "0.5.5",
