<form class="{{cssClass}} updatedNPCSheet" autocomplete="off">
<<<<<<< HEAD
    <div class="contentcontainer">
      <span class="editNPCButton">
          <label>{{localize "PF2E.EditNPCLabel"}}</label><input class="isNPCEditable" name="flags.pf2e.editNPC.value" type="checkbox" data-dtype="Boolean" {{checked flags.pf2e.editNPC.value}}/>
      </span>

=======
	<div class="contentcontainer">
  
>>>>>>> b1ef82c4
    <div class="npc-title-bar">
      <h1 class='name'>{{actor.name}}</h1>
        <h1 class="editNPCButton">
          <div style="font-size: 10px; font-weight: normal; margin-right: 150px; text-align: center;">
            <label>Edit NPC?</label><input class="isNPCEditable" name="flags.pf2e.editNPC.value" type="checkbox" data-dtype="Boolean" {{checked flags.pf2e.editNPC.value}}/>
          </div>
        </h1>
      <h1 class='level'>Creature {{data.details.level.value}}</h1>
    </div>

    <div class="top-section">

      <div class="top-quick-container">

        <span class="hp-current pf-large" title="{{localize "PF2E.MaxHitPointsShortLabel"}}: {{data.attributes.hp.max}}">
          <label>{{localize "PF2E.CurrentHitPointsShortLabel"}}:</label>
          <input name="data.attributes.hp.value" type="text" value="{{data.attributes.hp.value}}" data-dtype="Number" placeholder="0">
        </span>
        <label>{{localize "PF2E.NPCNotesLabel"}}:</label>
        <textarea name="flags.pf2e_updatednpcsheet.npcNotes.value" type="text" data-dtype="String" placeholder="{{localize "PF2E.NPCNotesTitle"}}">{{flags.pf2e_updatednpcsheet.npcNotes.value}}</textarea>
      </div>

      <div class="top-stats-container">

        <div class="traits-bar">
          <!-- -->
          <!-- Put alignment flag here; add to getData() -->
          <span class="trait alignment">{{actorAlignment}}</span>
          <span class="trait size">{{actorSize}}</span>
          <!-- Put Trait #each here-->
          {{#each actorTraits as |trait id|}}
          <span class="trait">{{trait}}</span>
          {{/each}}
        </div>

        <div class="stats-line">
          <span class="inline-stats rollable" data-attribute="perception">
            <label class="stat-title attribute-name">{{localize "PF2E.PerceptionLabel"}}</label>
            <span class="stat-value attribute-name">+{{data.attributes.perception.value}}</span>
            <span class="stat-detail perception attribute-name">{{data.traits.senses.value}}</span>
          </span>
        </div>

        {{#if hasLanguages}}
        <div class="stats-line">
          <span class="inline-stats">
            <label class="stat-title">{{localize "PF2E.Languages"}}</label>
            {{#each actor.data.traits.languages.value as |lang lid|}}
            <span class="stat-list">
              <span class="stat-minortitle">{{lang}}</span>
            </span>
            {{/each}}
          </span>
        </div>
        {{/if}}

        {{#if hasSkills}}
        <div class="stats-line">
          <span class="inline-stats">
            <label class="stat-title">{{localize "PF2E.SkillsLabel"}}</label>
            {{#each actor.lores as |lore lid|}}
            <span class="stat-list item rollable" data-skill="{{lid}}" data-item-id="{{lore._id}}">
              <span class="stat-minortitle npc-skill-name rollable">{{lore.name}}</span>
              <span class="stat-value npc-skill-name rollable">+{{lore.data.mod.value}}</span>
            </span>
            {{/each}}
          </span>
        </div>
        {{/if}}

        <div class="stats-line">
          <span class="inline-stats">
            {{#each data.abilities as |ability id|}}
            <span class="stat-list rollable" data-ability="{{id}}">
              <label class="stat-title ability-name">{{id}}</label>
              <span class="stat-value ability-name">{{numberFormat ability.mod decimals=0 sign=true}}</span>
            </span>
            {{/each}}
          </span>
        </div>

        {{#if hasEquipment}}
        <div class="stats-line equipment">
          <span class="inline-stats">
            <label class="stat-title">{{localize "PF2E.ItemsLabel"}}</label>
            {{#each actor.equipment as |item iid|}}
            <span class="stat-list item" data-item-id="{{item._id}}">
              <span class="stat-minortitle item-control item-edit" data-item-id="{{item._id}}" title="{{strip_tags item.data.description.value}}">{{item.name}}</span>
            </span>
            {{/each}}
          </span>
        </div>
        {{/if}}

      </div>
    </div>

    <hr>

    <ol class="actions-list inventory-list directory-list">
      {{#each actor.reorgActions.interaction.actions as |section sid|}}
        {{#each section.actions as |action aid|}}
        <li class="item action-item" data-item-name="{{action.name}}" data-item-id="{{action._id}}">
            <div class="item-name rollable">
                <div class="item-image" style="background-image: url({{action.img}})"></div>
                <h4>
                    {{action.name}}
                </h4>
            </div>
            {{#if ../../owner}}
            <div class="item-controls">
                <a class="item-control item-edit" title="{{localize "PF2E.EditItemTitle"}}"><i class="fas fa-edit"></i></a>
                <a class="item-control item-delete" title="{{localize "PF2E.DeleteItemTitle"}}"><i class="fas fa-trash"></i></a>                            
            </div>
            {{/if}}
        </li>
        {{/each}}
     {{/each}}
    </ol>

    <hr>

    <div class="stats-line">
      <span class="inline-stats">
        <span class="stat-list major-stat">
          <label class="stat-title">{{localize "PF2E.ArmorClassShortLabel"}}</label>
          <span class="stat-value">{{data.attributes.ac.value}}</span>
          {{#if hasACDetails}}
          <span class="stat-detail">{{data.attributes.ac.details}}</span>
          {{/if}}
        </span>
        <span class="stat-list rollable" data-save="fortitude">
          <label class="stat-title save-name">{{localize "PF2E.SavesFortitudeShort"}}</label>
          <span class="stat-value save-name">+{{data.saves.fortitude.value}}</span>
          {{#if hasFortDetails}}
          <span class="stat-detail save-name">{{data.saves.fortitude.saveDetail}}</span>
          {{/if}}
        </span>
        <span class="stat-list rollable" data-save="reflex">
          <label class="stat-title save-name">{{localize "PF2E.SavesReflexShort"}}</label>
          <span class="stat-value save-name">+{{data.saves.reflex.value}}</span>
          {{#if hasRefDetails}}
          <span class="stat-detail save-name">{{data.saves.reflex.saveDetail}}</span>
          {{/if}}
        </span>
        <span class="stat-list rollable" data-save="will">
          <label class="stat-title save-name">{{localize "PF2E.SavesWillShort"}}</label>
          <span class="stat-value save-name">+{{data.saves.will.value}}</span>
          {{#if hasWillDetails}}
          <span class="stat-detail save-name">{{data.saves.will.saveDetail}}</span>
          {{/if}}
        </span>
        {{#if hasAllSaveDetails}}
        <span class="stat-list" data-save="will">
          <label class="stat-title">{{localize "PF2E.AllSavesLabel"}}</label>
          <span class="stat-value">{{data.attributes.allSaves.value}}</span>
        </span>
        {{/if}}

      </span>
    </div>

    <div class="stats-line">
      <span class="inline-stats">
        <span class="stat-list major-stat">
          <label class="stat-title">{{localize "PF2E.HitPointsShortLabel"}}</label>
          <span class="stat-value">{{data.attributes.hp.max}}</span>
          {{#if hasHPDetails}}
          <span class="stat-detail">{{data.attributes.hp.details}}</span>
          {{/if}}
        </span>

        {{#if hasImmunities}}
        <span class="stat-list major-stat">
          <label class="stat-title">{{localize "PF2E.ImmunitiesLabel"}}</label>
          {{#each data.traits.di.value as |trait id|}}
            <span class="stat-value">{{trait}}</span>
          {{/each}}
        </span>
        {{/if}}

        {{#if hasResistances}}
        <span class="stat-list major-stat">
          <label class="stat-title">{{localize "PF2E.ResistancesLabel"}}</label>
          {{#each data.traits.dr.value as |trait id|}}
            <span class="stat-value">{{trait.type}}: {{trait.value}}{{#if trait.exceptions}} ({{trait.exceptions}}){{/if}}</span>
          {{/each}}
        </span>
        {{/if}}

        {{#if hasWeaknesses}}
        <span class="stat-list major-stat">
          <label class="stat-title">{{localize "PF2E.WeaknessesLabel"}}</label>
          {{#each data.traits.dv.value as |trait id|}}
            <span class="stat-value">{{trait.type}}: {{trait.value}}</span>
          {{/each}}
        </span>
        {{/if}}

      </span>
    </div>

    <ol class="actions-list inventory-list directory-list">
      {{#each actor.reorgActions.defensive.actions as |section sid|}}
        {{#each section.actions as |action aid|}}
        <li class="item action-item" data-item-name="{{action.name}}" data-item-id="{{action._id}}">
            <div class="item-name rollable">
                <div class="item-image" style="background-image: url({{action.img}})"></div>
                <h4>
                    {{action.name}}
                </h4>
                <div class="melee-buttons">
                {{#if action.traits}}
                  {{#each action.traits as |trait tid|}}
                    {{#if trait.description}}
                      <span class="tag" title="{{trait.description}}" style="padding: 0 3px;">{{trait.label}}</span>
                    {{else}}
                      <span class="tag" style="padding: 0 3px;">{{trait.label}}</span>
                    {{/if}}
                  {{/each}}
                {{/if}}
                </div>
            </div>
            {{#if ../../owner}}
            <div class="item-controls">
                <a class="item-control item-edit" title="{{localize "PF2E.EditItemTitle"}}"><i class="fas fa-edit"></i></a>
                <a class="item-control item-delete" title="{{localize "PF2E.DeleteItemTitle"}}"><i class="fas fa-trash"></i></a>                            
            </div>
            {{/if}}
        </li>
        {{/each}}
      {{/each}}
    </ol>

    <hr>

    <div class="stats-line">
      <span class="inline-stats">
          <label class="stat-title">{{localize "PF2E.Speed"}}</label>
          <span class="stat-value">{{data.attributes.speed.value}}</span>
          {{#if hasSpeedDetails}}
          {{#each hasSpeedDetails as |speed id|}}
            <span class="stat-detail speed">{{speed.type}}: {{speed.value}}</span>
          {{/each}}
          {{/if}}
      </span>
    </div>

    <ol class="actions-list inventory-list directory-list">
      {{#each actor.attacks as |section sid|}}
        <li class="item inventory-header sub-category spellbook-header attack-header">
            <h3 class="item-name pf-sub-category pf-actions">{{section.label}}</h3>
            {{#if ../owner}}
            <div class="item-controls">
                <a class="item-control item-create" title="{{localize "PF2E.CreateAttackTitle"}}" data-type="{{section.type}}" data-action-type="{{sid}}"><i class="fas fa-plus"></i>{{localize "PF2E.AddShortLabel"}}</a>
            </div>
            {{/if}}
        </li>
        {{#each section.items as |item iid|}}
        <li class="item" data-item-id="{{item._id}}">
            <div class="melee-name rollable">
                <div class="item-image" style="background-image: url({{item.img}})"></div>
                <h4>
                    {{item.name}}
                </h4>
                <div class="melee-buttons">
                  {{#if item.traits}}
                    {{#each item.traits as |trait tid|}}
                      {{#if trait.description}}
                        <span class="tag" title="{{trait.description}}" style="padding: 0 3px;">{{trait.label}}</span>
                      {{else}}
                        <span class="tag" style="padding: 0 3px;">{{trait.label}}</span>
                      {{/if}}
                    {{/each}}
                  {{/if}}
                  <span class="tag"><button data-action="weaponAttack" >{{localize "PF2E.WeaponStrikeLabel"}} (+{{item.data.bonus.total}})</button></span>
                    <span class="tag"><button data-action="weaponAttack2" >{{#unless item.data.isAgile}}-5{{else}}-4{{/unless}}</button></span>
                    <span class="tag"><button data-action="weaponAttack3" >{{#unless item.data.isAgile}}-10{{else}}-8{{/unless}}</button></span>
                    {{#if_all item.flags item.flags.pf2e_updatednpcsheet item.flags.pf2e_updatednpcsheet.damageRolls}}
                        {{#each item.flags.pf2e_updatednpcsheet.damageRolls as |damageRoll dID|}}
                        <span class="tag"><button class="npc-damageroll" data-dmgRoll="{{dID}}" data-action="npcDamageRoll">{{localize "PF2E.DamageLabel"}}: {{damageRoll.die}} {{damageRoll.damageType}}</button></span>
                        {{/each}}
                    {{else}}
                        {{#unless item.data.damage.dice}}
                        <span class="tag"><button data-action="weaponDamage">{{localize "PF2E.DamageLabel"}} ({{item.data.damage.die}})</button></span>
                        {{else}}
                        <span class="tag"><button data-action="weaponDamage">{{localize "PF2E.DamageLabel"}} ({{item.data.damage.dice}}{{item.data.damage.die}}+{{../../data.abilities.str.mod}})</button></span>
                        {{/unless}}
                    {{/if_all}}
                    {{#if_all item.data item.data.attackEffects}}
                        {{#each item.data.attackEffects as |attackEffect aID|}}
                            <span class="tag"><button class="npc-attackEffect" data-attackEffect="{{aID}}" data-action="npcAttackEffect">Plus {{attackEffect}}</button></span>
                        {{/each}}
                    {{/if_all}}
                </div>
            </div>
            {{#if ../../owner}}
            <div class="item-controls">
                <a class="item-control item-edit" title="{{localize "PF2E.EditItemTitle"}}"><i class="fas fa-edit"></i></a>
                {{#unless action.feat}}
                  <a class="item-control item-delete" title="{{localize "PF2E.DeleteItemTitle"}}"><i class="fas fa-trash"></i></a>
                {{/unless}}
            </div>
            {{/if}}
        </li>
        {{/each}}
      {{/each}}
    </ol>

    <ol class="actions-list inventory-list directory-list">
      {{#each actor.reorgActions.offensive.actions as |section sid|}}
        {{#each section.actions as |action aid|}}
        <li class="item action-item" data-item-name="{{action.name}}" data-item-id="{{action._id}}">
            <div class="item-name rollable">
                <div class="item-image" style="background-image: url({{action.img}})"></div>
                <h4>
                    {{action.name}}
                </h4>
                <div class="melee-buttons">
                  {{#if action.traits}}
                    {{#each action.traits as |trait tid|}}
                      {{#if trait.description}}
                        <span class="tag" title="{{trait.description}}" style="padding: 0 3px;">{{trait.label}}</span>
                      {{else}}
                        <span class="tag" style="padding: 0 3px;">{{trait.label}}</span>
                      {{/if}}
                    {{/each}}
                  {{/if}}
                </div>
            </div>
            {{#if ../../owner}}
            <div class="item-controls">
                <a class="item-control item-edit" title="{{localize "PF2E.EditItemTitle"}}"><i class="fas fa-edit"></i></a>
                <a class="item-control item-delete" title="{{localize "PF2E.DeleteItemTitle"}}"><i class="fas fa-trash"></i></a>                            
            </div>
            {{/if}}
        </li>
        {{/each}}
     {{/each}}
    </ol>

    {{#if hasSpells}}
    {{#each actor.spellcastingEntries as |entry eid|}}
    <hr>
    <div class="stats-line">
      <span class="inline-stats">
          <label class="stat-title">{{{entry.name}}}</label>
          <span class="stat-value">{{localize "PF2E.DCLabel"}} {{entry.data.spelldc.dc}}</span>
          <span class="stat-detail speed">{{localize "PF2E.AttackLabel"}} +{{entry.data.spelldc.value}}</span>
      </span>
    </div>

    <ol class="actions-list inventory-list directory-list">
                  <!-- List Spells -->
            {{#unless entry.data.prepared.preparedSpells}}
                {{#each entry.spellbook as |section lvl|}}
                    <li class="item inventory-header sub-category spellbook-header">
                        <div class="item-name flexrow">
                            <h3 style="background-color: var(--alternate-background);">{{section.label}}</h3>

<!--                             {{#unless section.isCantrip}}
                            <span class="spell-slots-input">
                                <input type="text" name="data.spells.spell{{lvl}}.value" value="{{section.uses}}" placeholder="0"/>
                            </span>
                            <span class="flex0"> / </span>
                            <span class="spell-max-input">
                                <input type="text" name="data.spells.spell{{lvl}}.max" value="{{section.slots}}" placeholder="0"/>
                                {{section.slots}}
                            </span>
                            {{else}}
                            <span class="spell-slots">&infin;</span>
                            <span class="flex0"> / </span>
                            <span class="spell-max">&infin;</span>
                            {{/unless}} -->
                        </div>

                        <!-- <div class="spell-school-header">School</div>
                        <div class="spell-action-header">Action</div> -->

<!--                         {{#if ../owner}}
                        <div class="item-controls">
                            <a class="item-control item-create" title="Create Spell" data-type="spell"
                            data-level="{{lvl}}"><i class="fas fa-plus"></i> Add</a>
                        </div>
                        {{/if}} -->
                    </li>

                    {{#each section.spells as |item i|}}
                    <li class="item" data-item-id="{{item._id}}">
                        <div class="item-name rollable">
                            <div class="item-image" style="background-image: url({{item.img}})"></div>
                            <h4>{{item.name}}</h4>
                        </div>

                        <div class="melee-buttons spell-buttons">
                          {{#if item.chatData.traits}}
                            {{#each item.chatData.traits as |trait tid|}}
                              {{#if trait.description}}
                                <span class="tag" title="{{trait.description}}" style="padding: 0 3px;">{{trait.label}}</span>
                              {{else}}
                                <span class="tag" style="padding: 0 3px;">{{trait.label}}</span>
                              {{/if}}
                            {{/each}}
                          {{/if}}

                          {{#if item.chatData.isSave}}
                            <span class="tag">{{localize "PF2E.SaveDCLabel"}} {{item.chatData.save.dc}} {{item.chatData.save.basic}} {{item.chatData.save.str}}</span>
                          {{/if}}
                          {{#if item.chatData.isAttack}}
                            <span class="tag"><button data-action="spellAttack">{{localize "PF2E.AttackLabel"}}</button></span>
                          {{/if}}
                          {{#if item.data.damage.value}}
                            <span class="tag"><button data-action="spellDamage">{{item.chatData.damageLabel}}: {{item.data.damage.value}}</button></span>
                          {{/if}}
                        </div>

                        {{#if ../../../owner}}
                        <div class="item-controls">
                            <a class="item-control item-edit" title="{{localize "PF2E.EditItemTitle"}}"><i class="fas fa-edit"></i></a>
                            <a class="item-control item-delete" title="{{localize "PF2E.DeleteItemTitle"}}"><i class="fas fa-trash"></i></a>
                        </div>
                        {{/if}}
                    </li>
                    {{/each}}
                {{/each}}
            {{else}}
                {{#each entry.spellbook as |section lvl|}}
                        <li class="item inventory-header sub-category spellbook-header">
                            <div class="item-name flexrow">
                                <h3 style="background-color: var(--alternate-background);">{{section.label}}</h3>

                                <!-- {{#unless section.isCantrip}}
                                <span class="spell-slots-input">
                                    <input type="text" name="data.spells.spell{{lvl}}.value" value="{{section.uses}}" placeholder="0"/>
                                </span>
                                <span class="flex0"> / </span>
                                <span class="spell-max-input">
                                    <input type="text" name="data.spells.spell{{lvl}}.max" value="{{section.slots}}" placeholder="0"/>
                                    {{section.slots}}
                                </span>
                                {{else}}
                                <span class="spell-slots">&infin;</span>
                                <span class="flex0"> / </span>
                                <span class="spell-max">&infin;</span>
                                {{/unless}} -->
                            </div>

                            <!-- <div class="spell-school-header">School</div>
                            <div class="spell-action-header">Action</div> -->

                            <!-- {{#if ../../owner}}
                            <div class="item-controls">
                                <a class="item-control item-create" title="Create Spell" data-type="spell"
                                data-level="{{lvl}}"><i class="fas fa-plus"></i> Add</a>
                            </div>
                            {{/if}} -->
                        </li>

                        {{#each section.prepared as |item i|}}
                        <li class="item" data-item-id="{{item._id}}" data-expended-state="{{item.expended}}" data-slot-id="{{i}}" data-spell-lvl="{{lvl}}" data-entry-id="{{entry._id}}">
                            <div class="item-name rollable">
                                <div class="item-image" style="background-image: url({{item.img}})"></div>
                                {{#if item.expended}}
                                  <h4 style="text-decoration: line-through">{{item.name}}</h4>
                                {{else}}
                                  <h4>{{item.name}}</h4>
                                {{/if}}
                            </div>

                            <div class="melee-buttons spell-buttons">
                              {{#if item.chatData.traits}}
                                {{#each item.chatData.traits as |trait tid|}}
                                  {{#if trait.description}}
                                    <span class="tag" title="{{trait.description}}" style="padding: 0 3px;">{{trait.label}}</span>
                                  {{else}}
                                    <span class="tag" style="padding: 0 3px;">{{trait.label}}</span>
                                  {{/if}}
                                {{/each}}
                              {{/if}}

                              {{#if item.chatData.isSave}}
                                <span class="tag">{{localize "PF2E.SaveDCLabel"}} {{item.chatData.save.dc}} {{item.chatData.save.basic}} {{item.chatData.save.str}}</span>
                              {{/if}}
                              {{#if item.chatData.isAttack}}
                                <span class="tag"><button data-action="spellAttack">{{localize "PF2E.AttackLabel"}}</button></span>
                              {{/if}}
                              {{#if item.data.damage.value}}
                                <span class="tag"><button data-action="spellDamage">{{item.chatData.damageLabel}}: {{item.data.damage.value}}</button></span>
                              {{/if}}
                            </div>

                            {{#if ../../../owner}}
                            <div class="item-controls">
                                <a class="item-control item-edit" title="{{localize "PF2E.EditItemTitle"}}"><i class="fas fa-edit"></i></a>
                                <a class="item-control item-toggle-prepare" title="{{localize "PF2E.DeleteItemTitle"}}"><i class="fas fa-minus-square"></i></a>
                            </div>
                            {{/if}}
                        </li>
                        {{/each}}
                    {{/each}}
                {{/unless}}

    </ol>
    <hr>
    {{/each}}
    {{/if}}

    </div>
    <div class="bgcontainer" style="background-image: url('{{actor.img}}')"></div>
</form><|MERGE_RESOLUTION|>--- conflicted
+++ resolved
@@ -1,28 +1,20 @@
 <form class="{{cssClass}} updatedNPCSheet" autocomplete="off">
-<<<<<<< HEAD
-    <div class="contentcontainer">
-      <span class="editNPCButton">
-          <label>{{localize "PF2E.EditNPCLabel"}}</label><input class="isNPCEditable" name="flags.pf2e.editNPC.value" type="checkbox" data-dtype="Boolean" {{checked flags.pf2e.editNPC.value}}/>
-      </span>
-
-=======
 	<div class="contentcontainer">
   
->>>>>>> b1ef82c4
     <div class="npc-title-bar">
       <h1 class='name'>{{actor.name}}</h1>
         <h1 class="editNPCButton">
           <div style="font-size: 10px; font-weight: normal; margin-right: 150px; text-align: center;">
-            <label>Edit NPC?</label><input class="isNPCEditable" name="flags.pf2e.editNPC.value" type="checkbox" data-dtype="Boolean" {{checked flags.pf2e.editNPC.value}}/>
+            <label>{{localize "PF2E.EditNPCLabel"}}</label><input class="isNPCEditable" name="flags.pf2e.editNPC.value" type="checkbox" data-dtype="Boolean" {{checked flags.pf2e.editNPC.value}}/>
           </div>
         </h1>
       <h1 class='level'>Creature {{data.details.level.value}}</h1>
     </div>
-
+    
     <div class="top-section">
-
+    
       <div class="top-quick-container">
-
+        
         <span class="hp-current pf-large" title="{{localize "PF2E.MaxHitPointsShortLabel"}}: {{data.attributes.hp.max}}">
           <label>{{localize "PF2E.CurrentHitPointsShortLabel"}}:</label>
           <input name="data.attributes.hp.value" type="text" value="{{data.attributes.hp.value}}" data-dtype="Number" placeholder="0">
@@ -30,9 +22,9 @@
         <label>{{localize "PF2E.NPCNotesLabel"}}:</label>
         <textarea name="flags.pf2e_updatednpcsheet.npcNotes.value" type="text" data-dtype="String" placeholder="{{localize "PF2E.NPCNotesTitle"}}">{{flags.pf2e_updatednpcsheet.npcNotes.value}}</textarea>
       </div>
-
+    
       <div class="top-stats-container">
-
+      
         <div class="traits-bar">
           <!-- -->
           <!-- Put alignment flag here; add to getData() -->
@@ -43,7 +35,7 @@
           <span class="trait">{{trait}}</span>
           {{/each}}
         </div>
-
+      
         <div class="stats-line">
           <span class="inline-stats rollable" data-attribute="perception">
             <label class="stat-title attribute-name">{{localize "PF2E.PerceptionLabel"}}</label>
@@ -51,7 +43,7 @@
             <span class="stat-detail perception attribute-name">{{data.traits.senses.value}}</span>
           </span>
         </div>
-
+        
         {{#if hasLanguages}}
         <div class="stats-line">
           <span class="inline-stats">
@@ -64,7 +56,7 @@
           </span>
         </div>
         {{/if}}
-
+        
         {{#if hasSkills}}
         <div class="stats-line">
           <span class="inline-stats">
@@ -89,8 +81,8 @@
             {{/each}}
           </span>
         </div>
-
-        {{#if hasEquipment}}
+    
+    	{{#if hasEquipment}}
         <div class="stats-line equipment">
           <span class="inline-stats">
             <label class="stat-title">{{localize "PF2E.ItemsLabel"}}</label>
@@ -102,12 +94,12 @@
           </span>
         </div>
         {{/if}}
-
+        
       </div>
     </div>
 
     <hr>
-
+        
     <ol class="actions-list inventory-list directory-list">
       {{#each actor.reorgActions.interaction.actions as |section sid|}}
         {{#each section.actions as |action aid|}}
@@ -126,11 +118,11 @@
             {{/if}}
         </li>
         {{/each}}
-     {{/each}}
+   	 {{/each}}
     </ol>
-
+    
     <hr>
-
+    
     <div class="stats-line">
       <span class="inline-stats">
         <span class="stat-list major-stat">
@@ -161,26 +153,26 @@
           <span class="stat-detail save-name">{{data.saves.will.saveDetail}}</span>
           {{/if}}
         </span>
-        {{#if hasAllSaveDetails}}
+      	{{#if hasAllSaveDetails}}
         <span class="stat-list" data-save="will">
           <label class="stat-title">{{localize "PF2E.AllSavesLabel"}}</label>
           <span class="stat-value">{{data.attributes.allSaves.value}}</span>
         </span>
-        {{/if}}
-
+      	{{/if}}
+        
       </span>
     </div>
-
+    
     <div class="stats-line">
       <span class="inline-stats">
         <span class="stat-list major-stat">
           <label class="stat-title">{{localize "PF2E.HitPointsShortLabel"}}</label>
           <span class="stat-value">{{data.attributes.hp.max}}</span>
-          {{#if hasHPDetails}}
+  	      {{#if hasHPDetails}}
           <span class="stat-detail">{{data.attributes.hp.details}}</span>
           {{/if}}
         </span>
-
+        
         {{#if hasImmunities}}
         <span class="stat-list major-stat">
           <label class="stat-title">{{localize "PF2E.ImmunitiesLabel"}}</label>
@@ -189,7 +181,7 @@
           {{/each}}
         </span>
         {{/if}}
-
+       	
         {{#if hasResistances}}
         <span class="stat-list major-stat">
           <label class="stat-title">{{localize "PF2E.ResistancesLabel"}}</label>
@@ -198,7 +190,7 @@
           {{/each}}
         </span>
         {{/if}}
-
+        
         {{#if hasWeaknesses}}
         <span class="stat-list major-stat">
           <label class="stat-title">{{localize "PF2E.WeaknessesLabel"}}</label>
@@ -207,10 +199,10 @@
           {{/each}}
         </span>
         {{/if}}
-
+        
       </span>
     </div>
-
+    
     <ol class="actions-list inventory-list directory-list">
       {{#each actor.reorgActions.defensive.actions as |section sid|}}
         {{#each section.actions as |action aid|}}
@@ -240,11 +232,11 @@
             {{/if}}
         </li>
         {{/each}}
-      {{/each}}
+   	 {{/each}}
     </ol>
-
+    
     <hr>
-
+    
     <div class="stats-line">
       <span class="inline-stats">
           <label class="stat-title">{{localize "PF2E.Speed"}}</label>
@@ -256,7 +248,7 @@
           {{/if}}
       </span>
     </div>
-
+    
     <ol class="actions-list inventory-list directory-list">
       {{#each actor.attacks as |section sid|}}
         <li class="item inventory-header sub-category spellbook-header attack-header">
@@ -347,9 +339,9 @@
             {{/if}}
         </li>
         {{/each}}
-     {{/each}}
+   	 {{/each}}
     </ol>
-
+    
     {{#if hasSpells}}
     {{#each actor.spellcastingEntries as |entry eid|}}
     <hr>
@@ -360,7 +352,7 @@
           <span class="stat-detail speed">{{localize "PF2E.AttackLabel"}} +{{entry.data.spelldc.value}}</span>
       </span>
     </div>
-
+    
     <ol class="actions-list inventory-list directory-list">
                   <!-- List Spells -->
             {{#unless entry.data.prepared.preparedSpells}}
@@ -368,7 +360,7 @@
                     <li class="item inventory-header sub-category spellbook-header">
                         <div class="item-name flexrow">
                             <h3 style="background-color: var(--alternate-background);">{{section.label}}</h3>
-
+        
 <!--                             {{#unless section.isCantrip}}
                             <span class="spell-slots-input">
                                 <input type="text" name="data.spells.spell{{lvl}}.value" value="{{section.uses}}" placeholder="0"/>
@@ -384,10 +376,10 @@
                             <span class="spell-max">&infin;</span>
                             {{/unless}} -->
                         </div>
-
+        
                         <!-- <div class="spell-school-header">School</div>
                         <div class="spell-action-header">Action</div> -->
-
+        
 <!--                         {{#if ../owner}}
                         <div class="item-controls">
                             <a class="item-control item-create" title="Create Spell" data-type="spell"
@@ -395,14 +387,14 @@
                         </div>
                         {{/if}} -->
                     </li>
-
+        
                     {{#each section.spells as |item i|}}
                     <li class="item" data-item-id="{{item._id}}">
                         <div class="item-name rollable">
                             <div class="item-image" style="background-image: url({{item.img}})"></div>
                             <h4>{{item.name}}</h4>
                         </div>
-
+        
                         <div class="melee-buttons spell-buttons">
                           {{#if item.chatData.traits}}
                             {{#each item.chatData.traits as |trait tid|}}
@@ -413,7 +405,7 @@
                               {{/if}}
                             {{/each}}
                           {{/if}}
-
+                            
                           {{#if item.chatData.isSave}}
                             <span class="tag">{{localize "PF2E.SaveDCLabel"}} {{item.chatData.save.dc}} {{item.chatData.save.basic}} {{item.chatData.save.str}}</span>
                           {{/if}}
@@ -424,7 +416,7 @@
                             <span class="tag"><button data-action="spellDamage">{{item.chatData.damageLabel}}: {{item.data.damage.value}}</button></span>
                           {{/if}}
                         </div>
-
+        
                         {{#if ../../../owner}}
                         <div class="item-controls">
                             <a class="item-control item-edit" title="{{localize "PF2E.EditItemTitle"}}"><i class="fas fa-edit"></i></a>
@@ -439,7 +431,7 @@
                         <li class="item inventory-header sub-category spellbook-header">
                             <div class="item-name flexrow">
                                 <h3 style="background-color: var(--alternate-background);">{{section.label}}</h3>
-
+            
                                 <!-- {{#unless section.isCantrip}}
                                 <span class="spell-slots-input">
                                     <input type="text" name="data.spells.spell{{lvl}}.value" value="{{section.uses}}" placeholder="0"/>
@@ -455,10 +447,10 @@
                                 <span class="spell-max">&infin;</span>
                                 {{/unless}} -->
                             </div>
-
+            
                             <!-- <div class="spell-school-header">School</div>
                             <div class="spell-action-header">Action</div> -->
-
+            
                             <!-- {{#if ../../owner}}
                             <div class="item-controls">
                                 <a class="item-control item-create" title="Create Spell" data-type="spell"
@@ -466,7 +458,7 @@
                             </div>
                             {{/if}} -->
                         </li>
-
+            
                         {{#each section.prepared as |item i|}}
                         <li class="item" data-item-id="{{item._id}}" data-expended-state="{{item.expended}}" data-slot-id="{{i}}" data-spell-lvl="{{lvl}}" data-entry-id="{{entry._id}}">
                             <div class="item-name rollable">
@@ -477,7 +469,7 @@
                                   <h4>{{item.name}}</h4>
                                 {{/if}}
                             </div>
-
+            
                             <div class="melee-buttons spell-buttons">
                               {{#if item.chatData.traits}}
                                 {{#each item.chatData.traits as |trait tid|}}
@@ -488,7 +480,7 @@
                                   {{/if}}
                                 {{/each}}
                               {{/if}}
-
+                                
                               {{#if item.chatData.isSave}}
                                 <span class="tag">{{localize "PF2E.SaveDCLabel"}} {{item.chatData.save.dc}} {{item.chatData.save.basic}} {{item.chatData.save.str}}</span>
                               {{/if}}
@@ -499,7 +491,7 @@
                                 <span class="tag"><button data-action="spellDamage">{{item.chatData.damageLabel}}: {{item.data.damage.value}}</button></span>
                               {{/if}}
                             </div>
-
+            
                             {{#if ../../../owner}}
                             <div class="item-controls">
                                 <a class="item-control item-edit" title="{{localize "PF2E.EditItemTitle"}}"><i class="fas fa-edit"></i></a>
@@ -510,12 +502,12 @@
                         {{/each}}
                     {{/each}}
                 {{/unless}}
-
+  
     </ol>
     <hr>
     {{/each}}
     {{/if}}
-
+    
     </div>
     <div class="bgcontainer" style="background-image: url('{{actor.img}}')"></div>
 </form>