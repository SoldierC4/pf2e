--- conflicted
+++ resolved
@@ -7,17 +7,12 @@
         </h1>
 
         <div class="editsheet">
-            <label>Edit NPC?</label><input class="isNPCEditable" name="flags.pf2e.editNPC.value" type="checkbox" data-dtype="Boolean" {{checked flags.pf2e.editNPC.value}}/>
+            <label>{{localize "PF2E.EditNPCLabel"}}</label><input class="isNPCEditable" name="flags.pf2e.editNPC.value" type="checkbox" data-dtype="Boolean" {{checked flags.pf2e.editNPC.value}}/>
         </div>
         </h1>
         <h1 class="charlevel">
             <div class="level">
-<<<<<<< HEAD
-                <label>{{localize "PF2E.EditNPCLabel"}}</label><input class="isNPCEditable" name="flags.pf2e.editNPC.value" type="checkbox" data-dtype="Boolean" {{checked flags.pf2e.editNPC.value}}/>
                 <label>{{localize "PF2E.LevelLabel"}}</label>
-=======
-                <label>Level </label>
->>>>>>> b1ef82c4
                 <input name="data.details.level.value" type="text" value="{{data.details.level.value}}"
                         data-dtype="Number" placeholder="1"/>
             </div>
@@ -29,7 +24,7 @@
 
         <!-- ABILITY SCORES -->
         <div class="abilities" data-group="sidebar" data-tab="abilities">
-
+            
             <h3 class="ac-title pf-heading">{{localize "PF2E.DefencesLabel"}}</h3>
             <ol class="npc-defence-list">
                 <span class="armor-class" title="{{localize "PF2E.ArmorClassLabel"}}">
@@ -107,10 +102,10 @@
                 <span>Weaknesses:</span>
                 <textarea class="weaknesses" name="data.traits.dv.value" type="text" data-dtype="String" placeholder="Weaknesses">{{data.traits.dv.value}}</textarea> -->
             </div>
-
+               
             <h3 class="defense-title pf-heading">{{localize "PF2E.PerceptionHeader"}}</h3>
             <ol class="defense-list">
-
+                    
                     <li class="npc-defense" data-attribute="perception">
                         <span class="defense-score">
                         <input name="data.attributes.perception.value" type="text" value="{{data.attributes.perception.value}}"
@@ -127,7 +122,7 @@
                                 data-dtype="String">
                         </span>
                     </div>
-
+                
             </ol>
 
 
@@ -156,7 +151,7 @@
                                 {{/select}}
                             </select>
                     </div>
-
+                    
                     <div class="npc-bio-item trait-size pf-container">
                         <label class="pf-title">{{localize "PF2E.Speed"}}</label>
                         <span class="pf-value pf-small pf-width-100" title="{{localize "PF2E.SpeedTitle"}}">
@@ -187,7 +182,7 @@
                         {{/each}}
                     </ul>
                 </div>
-
+            
                 <div class="bio-item trait-size pf-container">
                     <label class="pf-title">{{localize "PF2E.ImageLabel"}}</label>
                     <img class="sheet-profile" src="{{actor.img}}" title="{{actor.name}}" height="110" width="110" data-edit="img"/>
@@ -214,7 +209,7 @@
                     </div>
                     {{/if}}
                 </li>
-
+                
                 <!-- List Actions -->
                 {{#each actor.actions as |section sid|}}
                     {{#each section.actions as |action aid|}}
@@ -246,7 +241,7 @@
                 </li>
                 <!-- List Equipment -->
                 {{#each actor.equipment as |item iid|}}
-
+                    
                     <li class="item" data-item-id="{{item._id}}">
                         <div class="item-name rollable">
                             <div class="item-image" style="background-image: url({{item.img}})"></div>
@@ -261,7 +256,7 @@
                         </div>
                         {{/if}}
                     </li>
-
+                    
                 {{/each}}
 
                 <!-- Attacks Header -->
@@ -335,7 +330,7 @@
                             <!-- </div> -->
                             <ol class="npc-defense-list" style="grid: 'dc attack' 40px;">
                                 <li class="npc-defense" data-spelldc-attribute="dc">
-
+            
                                     <span class="defense-score spelldc-input">
                                         <input name="data.items.{{eid}}.data.spelldc.dc" type="text" value="{{entry.data.spelldc.dc}}"
                                                 data-dtype="Number" placeholder="0"/>
@@ -357,14 +352,14 @@
 
                             <!-- Everything except prepared spells -->
                             <!-- <ol class="inventory-list directory-list" style="margin-bottom: 2px"> -->
-
+            
                                     <!-- Add section for each spell level -->
                                     {{#each entry.spellbook as |section lvl|}}
                                         <li class="item inventory-header spellbook-header item-container" style="background: var(--secondary-background);" data-item-id="{{entry._id}}" data-level="{{lvl}}" 
                                             data-container-type="spellcastingEntry" data-container-id="{{entry._id}}">
                                             <div class="item-name flexrow">
                                                 <h3>{{section.label}}</h3>
-
+                                
                                                 {{#unless entry.data.tradition.ritual}}
                                                     {{#unless section.isCantrip}}
                                                     <span class="spell-slots-input">
@@ -381,10 +376,10 @@
                                                     {{/unless}}
                                                 {{/unless}}
                                             </div>
-
+                                
                                             <!-- <div class="spell-school-header">School</div>
                                             <div class="spell-action-header">Action</div> -->
-
+                                
                                             {{#if ../../owner}}
                                             <div class="item-controls">
                                                 <a class="item-control spell-create" title="{{localize "PF2E.CreateSpellTitle"}}" data-type="spell"
@@ -394,7 +389,7 @@
                                             </div>
                                             {{/if}}
                                         </li>
-
+                                
                                         <!-- Add spell items for each spell level -->
                                         {{#each section.spells as |item i|}}
                                         <li class="item item-container" data-item-id="{{item._id}}" data-container-type="spellcastingEntry" data-container-id="{{entry._id}}">
@@ -402,10 +397,10 @@
                                                 <div class="item-image" style="background-image: url({{item.img}})"></div>
                                                 <h4>{{item.name}}</h4>
                                             </div>
-
+                                
                                             <!-- <div class="spell-school">{{item.data.school.str}}</div>
                                             <div class="spell-action">{{item.data.time.value}}</div> -->
-
+                                
                                             {{#if ../../../owner}}
                                             <div class="item-controls">
                                                 <a class="item-control item-edit" title="{{localize "PF2E.EditItemTitle"}}"><i class="fas fa-edit"></i></a>
@@ -429,17 +424,17 @@
                                     {{/each}}
                                 <!-- </ol> -->
                         {{else}}
-
+                        
                             <!-- Prepared Spells -->
                             <!-- <ol class="inventory-list directory-list"> -->
-
+            
                                 <!-- Add section for each level -->
                                 {{#each entry.spellbook as |section lvl|}}
                                     <li class="item inventory-header spellbook-header item-container" style="background: var(--secondary-background);" data-item-id="{{entry._id}}" data-level="{{lvl}}" 
                                         data-container-type="spellcastingEntry" data-container-id="{{entry._id}}">
                                         <div class="item-name flexrow">
                                             <h3>{{section.label}}</h3>
-
+                            
                                             {{#if section.isFocus}}
                                             <span class="spell-slots-input">
                                                 <input type="text" name="data.items.{{eid}}.data.slots.slot{{lvl}}.value" value="{{section.uses}}" placeholder="0"/>
@@ -454,10 +449,10 @@
                                             </span>
                                             {{/if}}
                                         </div>
-
+                            
                                         <!-- <div class="spell-school-header">School</div>
                                         <div class="spell-action-header">Action</div> -->
-
+                            
                                         {{#if ../../owner}}
                                         <div class="item-controls">
                                             <a class="item-control spell-create" title="{{localize "PF2E.CreateSpellTitle"}}" data-type="spell"
@@ -467,20 +462,20 @@
                                         </div>
                                         {{/if}}
                                     </li>
-
+                            
                                     {{#unless section.isFocus}}
                                         {{#each section.prepared as |item i|}}
-
+                                        
                                             {{#if item.prepared}}
                                                 <li class="item item-container" data-item-id="{{item._id}}" data-slot-id="{{i}}" data-spell-lvl="{{lvl}}" data-entry-id="{{entry._id}}" data-container-type="spellcastingEntry" data-container-id="{{entry._id}}">
                                                     <div class="item-name">
                                                         <div class="item-image" style="background-image: url({{item.img}})"></div>
                                                         <h4>{{item.name}}</h4>
                                                     </div>
-
+                            
                                                     <!-- <div class="spell-school">{{item.data.school.str}}</div>
                                                     <div class="spell-action">{{item.data.time.value}}</div> -->
-
+                                    
                                                     {{#if ../../../owner}}
                                                     <div class="item-controls">
                                                         <a class="item-control item-edit" title="{{localize "PF2E.EditItemTitle"}}"><i class="fas fa-edit"></i></a>
@@ -495,12 +490,12 @@
                                                     </div>
                                                 </li>
                                             {{/if}}
-
+                                        
                                         {{/each}}
-
+                                        
                                         {{#if entry.data.showUnpreparedSpells.value}}
                                         <h3 class="item-name pf-sub-category pf-actions" style="background: var(--tertiary-background);">{{localize "PF2E.UnpreparedSpellsLabel"}}</h3>
-
+                                                
                                         <!-- Unprepared Spells -->
                                             {{#each section.spells as |item i|}}
                                                 <li class="item" data-item-id="{{item._id}}">
@@ -508,10 +503,10 @@
                                                         <div class="item-image" style="background-image: url({{item.img}})"></div>
                                                         <h4>{{item.name}}</h4>
                                                     </div>
-
+                            
                                                     <!-- <div class="spell-school">{{item.data.school.str}}</div>
                                                     <div class="spell-action">{{item.data.time.value}}</div> -->
-
+                            
                                                     {{#if ../../../owner}}
                                                     <div class="item-controls">
                                                         <a class="item-control item-edit" title="{{localize "PF2E.EditItemTitle"}}"><i class="fas fa-edit"></i></a>
@@ -529,10 +524,10 @@
                                                 <div class="item-image" style="background-image: url({{item.img}})"></div>
                                                 <h4>{{item.name}}</h4>
                                             </div>
-
+                            
                                             <!-- <div class="spell-school">{{item.data.school.str}}</div>
                                             <div class="spell-action">{{item.data.time.value}}</div> -->
-
+                            
                                             {{#if ../../../owner}}
                                             <div class="item-controls">
                                                 <a class="item-control item-edit" title="{{localize "PF2E.EditItemTitle"}}"><i class="fas fa-edit"></i></a>
@@ -542,7 +537,7 @@
                                         </li>
                                         {{/each}}
                                     {{/unless}}
-
+                
                                 {{else}}
                                 <!-- Add spells row -->
                                 <li class="item inventory-header spellbook-header spellbook-empty item-container" data-container-type="spellcastingEntry" data-container-id="{{entry._id}}">
@@ -584,7 +579,7 @@
                     <!-- for each actor.spellcastingEntry -->
                     {{/each}}
                 <!-- </ol> -->
-
+                
                 <li class="item action-header" style="display: flex;">
                     {{#if owner}}
                     <div class="item-controls pf-bluelist pf-add-item-row" style="display: flex; flex: 1;">
@@ -593,7 +588,7 @@
                     </div>
                     {{/if}}
                 </li>
-
+                
                 <!-- Skill Header -->
                 <li class="item action-header">
                     <h3 class="item-name pf-heading pf-actions" style="display: block; padding-left: 44px">{{localize "PF2E.SkillsLabel"}}</h3>
@@ -616,11 +611,11 @@
                                 <img class="npc-skill-image" src="{{lore.img}}" title="{{lore.name}}" height="24" width="24" style="border: none" />
                                 <!-- Roll -->
                             </div>
-
+                            
                             <div class="skill-input">
                                 <input name="item-value-skill-{{lore._id}}" data-item-id="{{lore._id}}" type="text" data-dtype="Number" value="{{lore.data.mod.value}}" placeholder="0"/>
                             </div>
-
+                            
                             <div class="item-name item-name-input">
                                 <input name="item-name-skill-{{lore._id}}" data-item-id="{{lore._id}}" type="text" data-dtype="String" value="{{lore.name}}" placeholder="{{localize "PF2E.NewSkillPlaceholder"}}"/>
                                 <!-- <h4>
@@ -628,7 +623,7 @@
                                 </h4> -->
                             </div>
                         </div>
-
+                                                
                         {{#if ../owner}}
                         <div class="item-controls" style="padding-left: 22px">
                         <!-- <a class="item-control item-edit" title="{{localize "PF2E.EditItemTitle"}}"><i class="fas fa-edit"></i></a> -->
@@ -672,7 +667,7 @@
                     </span>
                     <h4 class="attribute-name">Spell DC</h4>                             
                 </li> -->
-
+    
 
             <!-- Inventory -->
 <!--             <ol class="actions-list inventory-list directory-list">
