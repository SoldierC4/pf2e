--- conflicted
+++ resolved
@@ -155,44 +155,32 @@
                 <li class="li-four-grid" style="grid:'one two three' 32px/33% 33% 33%;">
                     <div class="defense-container pf-justify-center" style="{{data.attributes.dying.containerWidth}}">
                         <h4 class="defense-item pf-title">{{localize "PF2E.DyingLabel"}}</h4>
-<<<<<<< HEAD
-                        <span class="defense-item-value pf-value pf-small" title="{{localize "PF2E.DyingTitle"}}">
-                            <input name="data.attributes.hp.dying" type="text" value="{{data.attributes.hp.dying}}"
-                                    data-dtype="Number" placeholder="0"/>
-=======
-                        <span class="defense-item-value pf-value pf-small" title="Your current level of Dying" style="border-right: 0px; border-left: 0px;">
+                        <span class="defense-item-value pf-value pf-small" title="{{localize "PF2E.DyingTitle"}}" style="border-right: 0px; border-left: 0px;">
                             <input type="hidden" name="data.attributes.dying.value" value="{{data.attributes.dying.value}}" data-dtype="Number"/>
-                            <span class="proficiency-rank dying-click pf-value" title="Your current level of Dying" style="height: 15px;">{{{data.attributes.dying.icon}}}</span>
->>>>>>> b1ef82c4
+                            <span class="proficiency-rank dying-click pf-value" title="{{localize "PF2E.DyingTitle"}}" style="height: 15px;">{{{data.attributes.dying.icon}}}</span>
                         </span>
                     </div>
                     <div class="defense-container pf-justify-center">
                         <h4 class="defense-item pf-title">{{localize "PF2E.WoundsLabel"}}</h4>
-<<<<<<< HEAD
-                        <span class="defense-item-value pf-value pf-small" title="{{localize "PF2E.WoundsTitle"}}">
-                            <input name="data.attributes.hp.wounds" type="text" value="{{data.attributes.hp.wounds}}"
-                                    data-dtype="Number" placeholder="0"/>
-=======
-                        <span class="defense-item-value pf-value pf-small" title="Your current level of Wounded" style="border-right: 0px; border-left: 0px;">
+                        <span class="defense-item-value pf-value pf-small" title="{{localize "PF2E.WoundsTitle"}}" style="border-right: 0px; border-left: 0px;">
                             <input type="hidden" name="data.attributes.wounded.value" value="{{data.attributes.wounded.value}}" data-dtype="Number"/>
-                            <span class="proficiency-rank wounded-click pf-value" title="Your current level of Wounded" style="height: 15px;">{{{data.attributes.wounded.icon}}}</span>
+                            <span class="proficiency-rank wounded-click pf-value" title="{{localize "PF2E.WoundsTitle"}}" style="height: 15px;">{{{data.attributes.wounded.icon}}}</span>
                         </span>
                     </div>
                     <div class="defense-container pf-justify-center" style="width: 58px;">
                         <h4 class="defense-item pf-title">{{localize "PF2E.DoomedLabel"}}</h4>
-                        <span class="defense-item-value pf-value pf-small" title="Your current level of Doomed" style="border-right: 0px; border-left: 0px;">
+                        <span class="defense-item-value pf-value pf-small" title="{{localize "PF2E.DoomedTitle"}}" style="border-right: 0px; border-left: 0px;">
                             <input type="hidden" name="data.attributes.doomed.value" value="{{data.attributes.doomed.value}}" data-dtype="Number"/>
-                            <span class="proficiency-rank doomed-click pf-value" title="Your current level of Doomed" style="height: 15px;">{{{data.attributes.doomed.icon}}}</span>
->>>>>>> b1ef82c4
+                            <span class="proficiency-rank doomed-click pf-value" title="{{localize "PF2E.DoomedTitle"}}" style="height: 15px;">{{{data.attributes.doomed.icon}}}</span>
                         </span>
                     </div>
                 </li>
-
+                
                 </ol>
-
+                
             <h3 class="defense-title pf-heading">{{localize "PF2E.PerceptionHeader"}}</h3>
             <ol class="defense-list">
-
+                    
                     <li class="defense" data-attribute="perception">
                         <span class="defense-score rollable" title="{{data.attributes.perception.breakdown}}">{{numberFormat data.attributes.perception.value decimals=0 sign=false}}</span>
                         <h4 class="attribute-name rollable">{{localize "PF2E.PerceptionLabel"}}</h4>                    
@@ -209,13 +197,13 @@
                             </span>
                         </div>
                     </li>
-
+                
             </ol>
 
 
             <h3 class="hp-title pf-heading">{{localize "PF2E.InitiativeHeader"}}</h3>
             <ol class="hp-list-small" style="margin-bottom: 4px;">
-
+                    
                     <li class="li-two-grid-small" data-attribute="initiative">
                         <div class="defense-container pf-justify-center" style="width: 80px;">
                             <h4 class="defense-item pf-title">{{localize "PF2E.CircumstanceBonusShortLabel"}}</h4>
@@ -232,12 +220,12 @@
                             </span>
                         </div>
                     </li>
-
+                
             </ol>
 
             <h3 class="defense-title pf-heading">{{localize "PF2E.SavesHeader"}}</h3>
             <ol class="defense-list">
-
+                
                 {{#each data.saves as |save sid|}}
                     <li class="defense" data-save="{{sid}}">
                         <span class="defense-score rollable" title="{{save.breakdown}}">{{numberFormat save.value decimals=0 sign=false}}</span>
@@ -257,7 +245,7 @@
                     </li>
                 {{/each}}
             </ol>
-
+            
 
             <h3 class="abilities-title pf-heading">{{localize "PF2E.AbilityScoresHeader"}}</h3>
             <ol class="abilities-list">
@@ -311,7 +299,7 @@
 
             <!-- BIOGRAPHY -->
             {{> systems/pf2e/templates/actors/tabs/actor-biography.html}}
-
+            
         </section>
     </section>
 </form>